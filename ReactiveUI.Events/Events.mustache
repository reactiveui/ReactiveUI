﻿using System;
using System.Reactive;
using System.Reactive.Linq;
using System.Reactive.Subjects;

{{#Namespaces}}
using {{Name}};
{{/Namespaces}}
{{#DelegateNamespaces}}
using {{Name}};
{{/DelegateNamespaces}}

{{#Namespaces}}
namespace {{Name}}
{
    public static class EventsMixin
    {
{{#Types}}
        public static {{Name}}Events Events(this {{Name}} This)
        {
            return new {{Name}}Events(This);
        }
{{/Types}}
    }

{{#Types}}
    public class {{Name}}Events
{{#Parent}}
        : {{Name}}Events
{{/Parent}}
    {
        {{Name}} This;

        public {{Name}}Events({{Name}} This)
{{#Parent}}
            : base(This)
{{/Parent}}
        {
            this.This = This;
        }

{{#Events}}
        public IObservable<{{EventArgsType}}> {{Name}} {
<<<<<<< HEAD
            get { return Observable.FromEvent<{{EventHandlerType}}, {{EventArgsType}}>(conversion => (sender, e) => conversion(e), x => This.{{Name}} += x, x => This.{{Name}} -= x); }
=======
            get { return Observable.FromEvent<{{EventHandlerType}}, {{EventArgsType}}>(onNext => (sender, e) => onNext(e), x => This.{{Name}} += x, x => This.{{Name}} -= x); }
>>>>>>> e282f08a
        }

{{/Events}}
    }
{{/Types}}
}
{{/Namespaces}}

{{#DelegateNamespaces}}
namespace {{Name}}.Rx
{
{{#Types}}
    public {{Abstract}} partial class {{Name}}Rx : {{Name}}
    {
{{#ZeroParameterMethods}}
        readonly Subject<Unit> _{{Name}} = new Subject<Unit>();
        public IObservable<Unit> {{Name}}Obs { get { return _{{Name}}; } }
        public override void {{Name}}()
        {
            _{{Name}}.OnNext(Unit.Default);
        }

{{/ZeroParameterMethods}}
{{#SingleParameterMethods}}
        readonly Subject<{{ParameterType}}> _{{Name}} = new Subject<{{ParameterType}}>();
        public IObservable<{{ParameterType}}> {{Name}}Obs { get { return _{{Name}}; } }
        public override void {{Name}}({{ParameterType}} {{ParameterName}})
        {
            _{{Name}}.OnNext({{ParameterName}});
        }

{{/SingleParameterMethods}}
{{#MultiParameterMethods}}
        readonly Subject<Tuple<{{ParameterTypeList}}>> _{{Name}} = new Subject<Tuple<{{ParameterTypeList}}>>();
        public IObservable<Tuple<{{ParameterTypeList}}>> {{Name}}Obs { get { return _{{Name}}; } }
        public override void {{Name}}({{ParameterList}})
        {
            _{{Name}}.OnNext(Tuple.Create({{ParameterNameList}}));
        }

{{/MultiParameterMethods}}
    }
{{/Types}}
}
{{/DelegateNamespaces}}<|MERGE_RESOLUTION|>--- conflicted
+++ resolved
@@ -2,6 +2,7 @@
 using System.Reactive;
 using System.Reactive.Linq;
 using System.Reactive.Subjects;
+using ReactiveUI.Events;
 
 {{#Namespaces}}
 using {{Name}};
@@ -41,11 +42,7 @@
 
 {{#Events}}
         public IObservable<{{EventArgsType}}> {{Name}} {
-<<<<<<< HEAD
-            get { return Observable.FromEvent<{{EventHandlerType}}, {{EventArgsType}}>(conversion => (sender, e) => conversion(e), x => This.{{Name}} += x, x => This.{{Name}} -= x); }
-=======
             get { return Observable.FromEvent<{{EventHandlerType}}, {{EventArgsType}}>(onNext => (sender, e) => onNext(e), x => This.{{Name}} += x, x => This.{{Name}} -= x); }
->>>>>>> e282f08a
         }
 
 {{/Events}}
@@ -61,7 +58,7 @@
     public {{Abstract}} partial class {{Name}}Rx : {{Name}}
     {
 {{#ZeroParameterMethods}}
-        readonly Subject<Unit> _{{Name}} = new Subject<Unit>();
+        readonly SingleAwaitSubject<Unit> _{{Name}} = new SingleAwaitSubject<Unit>();
         public IObservable<Unit> {{Name}}Obs { get { return _{{Name}}; } }
         public override void {{Name}}()
         {
@@ -70,7 +67,7 @@
 
 {{/ZeroParameterMethods}}
 {{#SingleParameterMethods}}
-        readonly Subject<{{ParameterType}}> _{{Name}} = new Subject<{{ParameterType}}>();
+        readonly SingleAwaitSubject<{{ParameterType}}> _{{Name}} = new SingleAwaitSubject<{{ParameterType}}>();
         public IObservable<{{ParameterType}}> {{Name}}Obs { get { return _{{Name}}; } }
         public override void {{Name}}({{ParameterType}} {{ParameterName}})
         {
@@ -79,7 +76,7 @@
 
 {{/SingleParameterMethods}}
 {{#MultiParameterMethods}}
-        readonly Subject<Tuple<{{ParameterTypeList}}>> _{{Name}} = new Subject<Tuple<{{ParameterTypeList}}>>();
+        readonly SingleAwaitSubject<Tuple<{{ParameterTypeList}}>> _{{Name}} = new SingleAwaitSubject<Tuple<{{ParameterTypeList}}>>();
         public IObservable<Tuple<{{ParameterTypeList}}>> {{Name}}Obs { get { return _{{Name}}; } }
         public override void {{Name}}({{ParameterList}})
         {
