﻿<?xml version="1.0" encoding="utf-8"?>
<Project ToolsVersion="4.0" DefaultTargets="Build" xmlns="http://schemas.microsoft.com/developer/msbuild/2003">
  <PropertyGroup>
    <Configuration Condition=" '$(Configuration)' == '' ">Debug</Configuration>
    <Platform Condition=" '$(Platform)' == '' ">AnyCPU</Platform>
    <ProductVersion>8.0.30703</ProductVersion>
    <SchemaVersion>2.0</SchemaVersion>
    <ProjectGuid>{761AC9BA-4A9C-440C-9B6C-2569978F0610}</ProjectGuid>
    <OutputType>Library</OutputType>
    <AppDesignerFolder>Properties</AppDesignerFolder>
    <RootNamespace>ReactiveUI.Xaml</RootNamespace>
    <AssemblyName>ReactiveUI.Xaml</AssemblyName>
    <TargetFrameworkVersion>v4.0</TargetFrameworkVersion>
    <FileAlignment>512</FileAlignment>
    <SccProjectName>
    </SccProjectName>
    <SccLocalPath>
    </SccLocalPath>
    <SccAuxPath>
    </SccAuxPath>
    <SccProvider>
    </SccProvider>
    <CodeContractsAssemblyMode>1</CodeContractsAssemblyMode>
    <TargetFrameworkProfile>Client</TargetFrameworkProfile>
    <Utf8Output>true</Utf8Output>
    <ExpressionBlendVersion>4.0.30816.0</ExpressionBlendVersion>
  </PropertyGroup>
  <PropertyGroup Condition=" '$(Configuration)|$(Platform)' == 'Debug|AnyCPU' ">
    <DebugSymbols>true</DebugSymbols>
    <DebugType>full</DebugType>
    <Optimize>false</Optimize>
    <OutputPath>bin\Debug\</OutputPath>
    <DefineConstants>DEBUG;TRACE</DefineConstants>
    <ErrorReport>prompt</ErrorReport>
    <WarningLevel>4</WarningLevel>
    <CodeContractsEnableRuntimeChecking>False</CodeContractsEnableRuntimeChecking>
    <CodeContractsRuntimeOnlyPublicSurface>True</CodeContractsRuntimeOnlyPublicSurface>
    <CodeContractsRuntimeThrowOnFailure>False</CodeContractsRuntimeThrowOnFailure>
    <CodeContractsRuntimeCallSiteRequires>False</CodeContractsRuntimeCallSiteRequires>
    <CodeContractsRunCodeAnalysis>False</CodeContractsRunCodeAnalysis>
    <CodeContractsNonNullObligations>False</CodeContractsNonNullObligations>
    <CodeContractsBoundsObligations>True</CodeContractsBoundsObligations>
    <CodeContractsArithmeticObligations>False</CodeContractsArithmeticObligations>
    <CodeContractsContainerAnalysis>False</CodeContractsContainerAnalysis>
    <CodeContractsRedundantAssumptions>False</CodeContractsRedundantAssumptions>
    <CodeContractsRunInBackground>True</CodeContractsRunInBackground>
    <CodeContractsShowSquigglies>False</CodeContractsShowSquigglies>
    <CodeContractsUseBaseLine>False</CodeContractsUseBaseLine>
    <CodeContractsEmitXMLDocs>False</CodeContractsEmitXMLDocs>
    <CodeContractsCustomRewriterAssembly />
    <CodeContractsCustomRewriterClass />
    <CodeContractsLibPaths />
    <CodeContractsExtraRewriteOptions />
    <CodeContractsExtraAnalysisOptions />
    <CodeContractsBaseLineFile />
    <CodeContractsCacheAnalysisResults>False</CodeContractsCacheAnalysisResults>
    <CodeContractsRuntimeCheckingLevel>Full</CodeContractsRuntimeCheckingLevel>
    <CodeContractsReferenceAssembly>%28none%29</CodeContractsReferenceAssembly>
    <CodeAnalysisRuleSet>ExtendedCorrectnessRules.ruleset</CodeAnalysisRuleSet>
    <RunCodeAnalysis>true</RunCodeAnalysis>
    <CodeContractsPointerObligations>False</CodeContractsPointerObligations>
  </PropertyGroup>
  <PropertyGroup Condition=" '$(Configuration)|$(Platform)' == 'Release|AnyCPU' ">
    <DebugType>pdbonly</DebugType>
    <Optimize>true</Optimize>
    <OutputPath>bin\Release\Net40\</OutputPath>
    <DefineConstants>TRACE</DefineConstants>
    <ErrorReport>prompt</ErrorReport>
    <WarningLevel>4</WarningLevel>
    <CodeContractsEnableRuntimeChecking>False</CodeContractsEnableRuntimeChecking>
    <CodeContractsRuntimeOnlyPublicSurface>False</CodeContractsRuntimeOnlyPublicSurface>
    <CodeContractsRuntimeThrowOnFailure>True</CodeContractsRuntimeThrowOnFailure>
    <CodeContractsRuntimeCallSiteRequires>False</CodeContractsRuntimeCallSiteRequires>
    <CodeContractsRunCodeAnalysis>True</CodeContractsRunCodeAnalysis>
    <CodeContractsNonNullObligations>False</CodeContractsNonNullObligations>
    <CodeContractsBoundsObligations>False</CodeContractsBoundsObligations>
    <CodeContractsArithmeticObligations>False</CodeContractsArithmeticObligations>
    <CodeContractsContainerAnalysis>False</CodeContractsContainerAnalysis>
    <CodeContractsRedundantAssumptions>False</CodeContractsRedundantAssumptions>
    <CodeContractsRunInBackground>True</CodeContractsRunInBackground>
    <CodeContractsShowSquigglies>True</CodeContractsShowSquigglies>
    <CodeContractsUseBaseLine>False</CodeContractsUseBaseLine>
    <CodeContractsEmitXMLDocs>False</CodeContractsEmitXMLDocs>
    <CodeContractsCustomRewriterAssembly />
    <CodeContractsCustomRewriterClass />
    <CodeContractsLibPaths />
    <CodeContractsExtraRewriteOptions />
    <CodeContractsExtraAnalysisOptions />
    <CodeContractsBaseLineFile />
    <CodeContractsCacheAnalysisResults>True</CodeContractsCacheAnalysisResults>
    <CodeContractsRuntimeCheckingLevel>Full</CodeContractsRuntimeCheckingLevel>
    <CodeContractsReferenceAssembly>%28none%29</CodeContractsReferenceAssembly>
    <DocumentationFile>bin\Release\Net40\ReactiveUI.Xaml.xml</DocumentationFile>
    <NoWarn>1591, 1573, 1711, 1587, 1570, 1572</NoWarn>
  </PropertyGroup>
  <ItemGroup>
    <Reference Include="NLog">
      <HintPath>..\packages\NLog.2.0.0.2000\lib\net40\NLog.dll</HintPath>
    </Reference>
    <Reference Include="PresentationCore" />
    <Reference Include="PresentationFramework" />
    <Reference Include="PresentationFramework.Aero" />
    <Reference Include="System" />
    <Reference Include="System.ComponentModel.DataAnnotations" />
    <Reference Include="System.Core" />
    <Reference Include="System.Reactive.Core">
      <HintPath>..\ext\System.Reactive.Core.dll</HintPath>
    </Reference>
    <Reference Include="System.Reactive.Interfaces">
      <HintPath>..\ext\System.Reactive.Interfaces.dll</HintPath>
    </Reference>
    <Reference Include="System.Reactive.Linq">
      <HintPath>..\ext\System.Reactive.Linq.dll</HintPath>
    </Reference>
    <Reference Include="System.Reactive.PlatformServices">
      <HintPath>..\ext\System.Reactive.PlatformServices.dll</HintPath>
    </Reference>
    <Reference Include="System.Reactive.Windows.Threading, Version=1.1.11111.0, Culture=neutral, PublicKeyToken=31bf3856ad364e35, processorArchitecture=MSIL">
      <SpecificVersion>False</SpecificVersion>
      <HintPath>..\ext\System.Reactive.Windows.Threading.dll</HintPath>
    </Reference>
    <Reference Include="System.Runtime.Serialization" />
    <Reference Include="System.Xaml" />
    <Reference Include="System.Xml.Linq" />
    <Reference Include="Microsoft.CSharp" />
    <Reference Include="System.Xml" />
    <Reference Include="WindowsBase" />
  </ItemGroup>
  <ItemGroup>
    <Compile Include="DefaultErrorDisplay.xaml.cs">
      <DependentUpon>DefaultErrorDisplay.xaml</DependentUpon>
    </Compile>
    <Compile Include="Errors.cs" />
    <Compile Include="DependencyObjectMixin.cs" />
    <Compile Include="Interfaces.cs" />
    <Compile Include="Properties\AssemblyInfo.cs" />
    <Compile Include="ReactiveAsyncCommand.cs" />
    <Compile Include="ReactiveCommand.cs" />
    <Compile Include="TransitioningContentControl.cs" />
  </ItemGroup>
  <ItemGroup>
    <ProjectReference Include="..\ReactiveUI\ReactiveUI.csproj">
      <Project>{292A477B-BB94-43C1-984E-E177EF9FEDB7}</Project>
      <Name>ReactiveUI</Name>
    </ProjectReference>
  </ItemGroup>
  <ItemGroup>
    <None Include="packages.config" />
  </ItemGroup>
  <ItemGroup>
<<<<<<< HEAD
    <Page Include="Themes\Generic.xaml">
=======
    <Page Include="DefaultErrorDisplay.xaml">
>>>>>>> c4933943
      <Generator>MSBuild:Compile</Generator>
      <SubType>Designer</SubType>
    </Page>
  </ItemGroup>
  <Import Project="$(MSBuildToolsPath)\Microsoft.CSharp.targets" />
  <!-- To modify your build process, add your task inside one of the targets below and uncomment it. 
       Other similar extension points exist, see Microsoft.Common.targets.
  <Target Name="BeforeBuild">
  </Target>
  <Target Name="AfterBuild">
  </Target>
  -->
</Project><|MERGE_RESOLUTION|>--- conflicted
+++ resolved
@@ -148,11 +148,8 @@
     <None Include="packages.config" />
   </ItemGroup>
   <ItemGroup>
-<<<<<<< HEAD
     <Page Include="Themes\Generic.xaml">
-=======
     <Page Include="DefaultErrorDisplay.xaml">
->>>>>>> c4933943
       <Generator>MSBuild:Compile</Generator>
       <SubType>Designer</SubType>
     </Page>
