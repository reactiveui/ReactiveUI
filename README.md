--- conflicted
+++ resolved
@@ -199,7 +199,6 @@
   </tbody>
 </table>
 
-<<<<<<< HEAD
 <h2 align="center">Learning Team</h2>
 
 <h2 align="center">Translation Team</h2>
@@ -223,9 +222,6 @@
 <h2 align="center">Alumni</h2>
 
 <h2 align="center">Sponsorship</h2>
-=======
-<h2>Sponsorship</h2>
->>>>>>> 80e7cd97
 
 The core team members, ReactiveUI contributors and contributors in the ecosystem do this open source work in their free time. If you use ReactiveUI a serious task, and you'd like us to invest more time on it, please donate. This project increases your income/productivity too. It makes development and applications faster and it reduces the required bandwidth.
 
