![Build](https://github.com/reactiveui/ReactiveUI/workflows/Build/badge.svg) 
[![Code Coverage](https://codecov.io/gh/reactiveui/ReactiveUI/branch/main/graph/badge.svg)](https://codecov.io/gh/reactiveui/ReactiveUI)
[![#yourfirstpr](https://img.shields.io/badge/first--timers--only-friendly-blue.svg)](https://reactiveui.net/contribute) 
[![](https://img.shields.io/badge/chat-slack-blue.svg)](https://reactiveui.net/slack)

<br>
<a href="https://github.com/reactiveui/reactiveui">
  <img width="160" heigth="160" src="https://raw.githubusercontent.com/reactiveui/styleguide/master/logo/main.png">
</a>
<br>

# What is ReactiveUI?

[ReactiveUI](https://reactiveui.net/) is a composable, cross-platform model-view-viewmodel framework for all .NET platforms that is inspired by functional reactive programming, which is a paradigm that allows you to [abstract mutable state away from your user interfaces and express the idea around a feature in one readable place](https://www.youtube.com/watch?v=3HwEytvngXk) and improve the testability of your application.

[🔨 Get Started](https://reactiveui.net/docs/getting-started/) [🛍 Install Packages](https://reactiveui.net/docs/getting-started/installation/) [🎞 Watch Videos](https://reactiveui.net/docs/resources/videos) [🎓 View Samples](https://reactiveui.net/docs/resources/samples/) [🎤 Discuss ReactiveUI](https://reactiveui.net/slack)

## Book
There has been an excellent [book](https://kent-boogaart.com/you-i-and-reactiveui/) written by our Alumni maintainer Kent Boogart.

## NuGet Packages

Install the following packages to start building your own ReactiveUI app. <b>Note:</b> some of the platform-specific packages are required. This means your app won't perform as expected until you install the packages properly. See the <a href="https://reactiveui.net/docs/getting-started/installation/">Installation</a> docs page for more info.

| Platform          | ReactiveUI Package                  | NuGet                  |
| ----------------- | ----------------------------------- | ---------------------- |
| .NET Standard     | [ReactiveUI][CoreDoc]               | [![CoreBadge]][Core]   |
|                   | [ReactiveUI.Fody][FodyDoc]          | [![FodyBadge]][Fody]   |
| Unit Testing      | [ReactiveUI.Testing][TestDoc]       | [![TestBadge]][Test]   |
| WPF               | [ReactiveUI.WPF][WpfDoc]            | [![WpfBadge]][Wpf]     |
| UWP               | [ReactiveUI.Uwp][UwpDoc]            | [![UwpBadge]][Uwp]     |
| WinUI             | [ReactiveUI.WinUI][WinUiDoc]        | [![WinUiBadge]][WinUi] |
| MAUI              | [ReactiveUI.Maui][MauiDoc]          | [![MauiBadge]][Maui] |
| Windows Forms     | [ReactiveUI.WinForms][WinDoc]       | [![WinBadge]][Win]     |
| Xamarin.Forms     | [ReactiveUI.XamForms][XamDoc]       | [![XamBadge]][Xam]     |
| Xamarin.Essentials| [ReactiveUI][XamDoc]                | [![CoreBadge]][Core]   |
| AndroidX (Xamarin)| [ReactiveUI.AndroidX][DroDoc]       | [![DroXBadge]][DroX]   |
| Xamarin.Android   | [ReactiveUI.AndroidSupport][DroDoc] | [![DroBadge]][Dro]     |
| Xamarin.iOS       | [ReactiveUI][IosDoc]                | [![CoreBadge]][Core]   |
| Xamarin.Mac       | [ReactiveUI][MacDoc]                | [![CoreBadge]][Core]   |
| Tizen             | [ReactiveUI][CoreDoc]               | [![CoreBadge]][Core]   |
| Blazor            | [ReactiveUI.Blazor][BlazDoc]        | [![BlazBadge]][Blaz]   |
| Platform Uno      | [ReactiveUI.Uno][UnoDoc]            | [![UnoBadge]][Uno]     |
| Platform Uno      | [ReactiveUI.Uno.WinUI][UnoWinUiDoc] | [![UnoWinUiBadge]][UnoWinUi] |
| Avalonia          | [Avalonia.ReactiveUI][AvaDoc]       | [![AvaBadge]][Ava]     |
| Any               | [ReactiveUI.Validation][ValDocs]    | [![ValBadge]][ValCore] |

[Core]: https://www.nuget.org/packages/ReactiveUI/
[CoreBadge]: https://img.shields.io/nuget/v/ReactiveUI.svg
[CoreDoc]: https://reactiveui.net/docs/getting-started/installation/

[Fody]: https://www.nuget.org/packages/ReactiveUI.Fody/
[FodyDoc]: https://reactiveui.net/docs/handbook/view-models/boilerplate-code
[FodyBadge]: https://img.shields.io/nuget/v/ReactiveUI.Fody.svg

[Test]: https://www.nuget.org/packages/ReactiveUI.Testing/
[TestBadge]: https://img.shields.io/nuget/v/ReactiveUI.Testing.svg
[TestDoc]: https://reactiveui.net/docs/handbook/testing/

[Wpf]: https://www.nuget.org/packages/ReactiveUI.WPF/
[WpfBadge]: https://img.shields.io/nuget/v/ReactiveUI.WPF.svg
[WpfDoc]: https://reactiveui.net/docs/getting-started/installation/windows-presentation-foundation

[Uwp]: https://www.nuget.org/packages/ReactiveUI.Uwp/
[UwpBadge]: https://img.shields.io/nuget/v/ReactiveUI.Uwp.svg
[UwpDoc]: https://reactiveui.net/docs/getting-started/installation/universal-windows-platform

[WinUi]: https://www.nuget.org/packages/ReactiveUI.WinUI/
[WinUiBadge]: https://img.shields.io/nuget/v/ReactiveUI.WinUI.svg
[WinUiDoc]: https://reactiveui.net/docs/getting-started/installation/universal-windows-platform

[Maui]: https://www.nuget.org/packages/ReactiveUI.Maui/
[MauiBadge]: https://img.shields.io/nuget/v/ReactiveUI.Maui.svg
[MauiDoc]: https://blog.jetbrains.com/dotnet/2020/09/18/xamarin-maui-and-the-reactive-mvvm-between-them-webinar-recording/

[Win]: https://www.nuget.org/packages/ReactiveUI.WinForms/
[WinEvents]: https://www.nuget.org/packages/ReactiveUI.Events.WinForms/
[WinBadge]: https://img.shields.io/nuget/v/ReactiveUI.WinForms.svg
[WinDoc]: https://reactiveui.net/docs/getting-started/installation/windows-forms

[Xam]: https://www.nuget.org/packages/ReactiveUI.XamForms/
[XamEvents]: https://www.nuget.org/packages/ReactiveUI.Events.XamForms/
[XamBadge]: https://img.shields.io/nuget/v/ReactiveUI.XamForms.svg
[XamDoc]: https://reactiveui.net/docs/getting-started/installation/xamarin-forms
[Dro]: https://www.nuget.org/packages/ReactiveUI.AndroidSupport/
[DroBadge]: https://img.shields.io/nuget/v/ReactiveUI.AndroidSupport.svg
[DroDoc]: https://reactiveui.net/docs/getting-started/installation/xamarin-android

[DroX]: https://www.nuget.org/packages/ReactiveUI.AndroidX/
[DroXBadge]: https://img.shields.io/nuget/v/ReactiveUI.AndroidX.svg

[MacDoc]: https://reactiveui.net/docs/getting-started/installation/xamarin-mac
[IosDoc]: https://reactiveui.net/docs/getting-started/installation/xamarin-ios

[Uno]: https://www.nuget.org/packages/ReactiveUI.Uno/
[UnoBadge]: https://img.shields.io/nuget/v/ReactiveUI.Uno.svg
[UnoDoc]: https://reactiveui.net/docs/getting-started/installation/uno-platform
[UnoWinUi]: https://www.nuget.org/packages/ReactiveUI.Uno.WinUI/
[UnoWinUiBadge]: https://img.shields.io/nuget/v/ReactiveUI.Uno.WinUI.svg
[UnoWinUiDoc]: https://reactiveui.net/docs/getting-started/installation/uno-platform

[Blaz]: https://www.nuget.org/packages/ReactiveUI.Blazor/
[BlazBadge]: https://img.shields.io/nuget/v/ReactiveUI.Blazor.svg
[BlazDoc]: https://www.reactiveui.net/blog/2020/07/article-blazor-compelling-example

[Ava]: https://www.nuget.org/packages/Avalonia.ReactiveUI/
[AvaBadge]: https://img.shields.io/nuget/v/Avalonia.ReactiveUI.svg
[AvaDoc]: https://reactiveui.net/docs/getting-started/installation/avalonia
[EventsDocs]: https://reactiveui.net/docs/handbook/events/

[ValCore]: https://www.nuget.org/packages/ReactiveUI.Validation/
[ValBadge]: https://img.shields.io/nuget/v/ReactiveUI.Validation.svg
[ValDocs]: https://reactiveui.net/docs/handbook/user-input-validation/

## Sponsorship

The core team members, ReactiveUI contributors and contributors in the ecosystem do this open-source work in their free time. If you use ReactiveUI, a serious task, and you'd like us to invest more time on it, please donate. This project increases your income/productivity too. It makes development and applications faster and it reduces the required bandwidth.

[Become a sponsor](https://github.com/sponsors/reactivemarbles).

This is how we use the donations:

* Allow the core team to work on ReactiveUI
* Thank contributors if they invested a large amount of time in contributing
* Support projects in the ecosystem

## Support

If you have a question, please see if any discussions in our [GitHub issues](https://github.com/reactiveui/ReactiveUI/issues) or [Stack Overflow](https://stackoverflow.com/questions/tagged/reactiveui) have already answered it.

If you want to discuss something or just need help, here is our [Slack room](https://reactiveui.net/slack), where there are always individuals looking to help out!

Please do not open GitHub issues for support requests.

## Contribute

ReactiveUI is developed under an OSI-approved open source license, making it freely usable and distributable, even for commercial use. 

If you want to submit pull requests please first open a [GitHub issue](https://github.com/reactiveui/ReactiveUI/issues/new/choose) to discuss. We are first time PR contributors friendly.

See [Contribution Guidelines](https://www.reactiveui.net/contribute/) for further information how to contribute changes.

## Core Team

<table>
  <tbody>
    <tr>
      <td align="center" valign="top" width="105">
        <img width="100" height="100" src="https://github.com/glennawatson.png?s=150">
        <br>
        <a href="https://github.com/glennawatson">Glenn Watson</a>
        <p>Melbourne, Australia</p>
      </td>
      <td align="center" valign="top" width="105">
        <img width="100" height="100" src="https://github.com/chrispulman.png?s=150">
        <br>
        <a href="https://github.com/chrispulman">Chris Pulman</a>
        <p>United Kingdom</p>
      </td>
    </tr>
    <tr>
      <td align="center" valign="top" width="105">
        <img width="100" height="100" src="https://github.com/rlittlesii.png?s=150">
        <br>
        <a href="https://github.com/rlittlesii">Rodney Littles II</a>
        <p>Texas, USA</p>
      </td>
      <td align="center" valign="top" width="105">
        <img width="100" height="100" src="https://github.com/cabauman.png?s=150">
        <br>
        <a href="https://github.com/cabauman">Colt Bauman</a>
        <p>South Korea</p>
      </td>
    </tr>
  </tbody>
</table>


## Alumni Core Team

The following have been core team members in the past.

<table>
  <tbody>
    <tr>
      <td align="center" valign="top" width="105">
        <img width="100" height="100" src="https://github.com/ghuntley.png?s=150">
        <br>
        <a href="https://github.com/ghuntley">Geoffrey Huntley</a>
        <p>Sydney, Australia</p>
      </td>
      <td align="center" valign="top" width="105">
        <img width="100" height="100" src="https://github.com/kentcb.png?s=150">
        <br>
        <a href="https://github.com/kentcb">Kent Boogaart</a>
        <p>Brisbane, Australia</p>
      </td>
      <td align="center" valign="top" width="105">
        <img width="100" height="100" src="https://github.com/olevett.png?s=150">
        <br>
        <a href="https://github.com/olevett">Olly Levett</a>
        <p>London, United Kingdom</p>
      </td>
    </tr>
    <tr>
      <td align="center" valign="top" width="105">
        <img width="100" height="100" src="https://github.com/anaisbetts.png?s=150">
        <br>
        <a href="https://github.com/anaisbetts">Anaïs Betts</a>
        <p>San Francisco, USA</p>
      </td>
      <td align="center" valign="top" width="105">
        <img width="100" height="100" src="https://github.com/shiftkey.png?s=150">
        <br>
        <a href="https://github.com/shiftkey">Brendan Forster</a>
        <p>Melbourne, Australia</p>
      </td>
      <td align="center" valign="top" width="105">
<<<<<<< HEAD
        <img width="120" height="100" src="https://github.com/clairernovotny.png?s=150">
=======
        <img width="100" height="100" src="https://github.com/clairernovotny.png?s=150">
>>>>>>> 8b2f3519
        <br>
        <a href="https://github.com/clairernovotny">Claire Novotny</a>
        <p>New York, USA</p>
      </td>
    </tr>
    <tr>
      <td align="center" valign="top" width="105">
        <img width="100" height="100" src="https://github.com/worldbeater.png?s=150">
        <br>
        <a href="https://github.com/worldbeater">Artyom Gorchakov</a>
        <p>Moscow, Russia</p>
      </td>
     </tr>
  </tbody>
</table>


## .NET Foundation

ReactiveUI is part of the [.NET Foundation](https://www.dotnetfoundation.org/). Other projects that are associated with the foundation include the Microsoft .NET Compiler Platform ("Roslyn") as well as the Microsoft ASP.NET family of projects, Microsoft .NET Core & Xamarin Forms.<|MERGE_RESOLUTION|>--- conflicted
+++ resolved
@@ -216,11 +216,7 @@
         <p>Melbourne, Australia</p>
       </td>
       <td align="center" valign="top" width="105">
-<<<<<<< HEAD
-        <img width="120" height="100" src="https://github.com/clairernovotny.png?s=150">
-=======
         <img width="100" height="100" src="https://github.com/clairernovotny.png?s=150">
->>>>>>> 8b2f3519
         <br>
         <a href="https://github.com/clairernovotny">Claire Novotny</a>
         <p>New York, USA</p>
