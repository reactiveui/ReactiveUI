﻿using System;
using System.Collections.Generic;
using System.ComponentModel;
using System.Diagnostics;
using System.Linq;
using System.Text;
using System.Windows;
using ReactiveUI;
using System.Reactive.Concurrency;

#if COCOA
using ReactiveUI.Cocoa;
#endif

#if UIKIT
using MonoTouch.UIKit;
using NSApplication = MonoTouch.UIKit.UIApplication;
#elif COCOA && !UIKIT
using MonoMac.AppKit;
#endif

#if ANDROID
namespace ReactiveUI.Android
#elif COCOA
namespace ReactiveUI.Cocoa
#else
namespace ReactiveUI.Xaml
#endif
{
    /// <summary>
    /// Ignore me. This class is a secret handshake between RxUI and RxUI.Xaml
    /// in order to register certain classes on startup that would be difficult
    /// to register otherwise.
    /// </summary>
    public class Registrations : IWantsToRegisterStuff
    {
        public void Register(Action<Func<object>, Type> registerFunction)
        {
#if !WINRT && !WP8
            registerFunction(() => new ComponentModelTypeConverter(), typeof(IBindingTypeConverter));
#endif

#if !MONO
            registerFunction(() => new DependencyObjectObservableForProperty(), typeof(ICreatesObservableForProperty));
            registerFunction(() => new XamlDefaultPropertyBinding(), typeof(IDefaultPropertyBindingProvider));
            registerFunction(() => new CreatesCommandBindingViaCommandParameter(), typeof(ICreatesCommandBinding));
            registerFunction(() => new CreatesCommandBindingViaEvent(), typeof(ICreatesCommandBinding));
            registerFunction(() => new BooleanToVisibilityTypeConverter(), typeof(IBindingTypeConverter));
            registerFunction(() => new AutoDataTemplateBindingHook(), typeof(IPropertyBindingHook));
<<<<<<< HEAD
#endif

#if !MONO && !WINRT && !WP8
            registerFunction(() => new XamlValidationDisplayProvider(), typeof(IBindingDisplayProvider));
            registerFunction(() => new DataErrorInfoBindingProvider(), typeof(IBindingErrorProvider));
=======
>>>>>>> e4c8ea72
#endif

#if COCOA
            registerFunction(() => new KVOObservableForProperty(), typeof(ICreatesObservableForProperty));
            registerFunction(() => new CocoaDefaultPropertyBinding(), typeof(IDefaultPropertyBindingProvider));
            registerFunction(() => new TargetActionCommandBinder(), typeof(ICreatesCommandBinding));
#endif

            RxApp.InUnitTestRunnerOverride = RealUnitTestDetector.InUnitTestRunner();
            if (RxApp.InUnitTestRunner()) {
                return;
            }

#if COCOA
            RxApp.MainThreadScheduler = new WaitForDispatcherScheduler(() => new NSRunloopScheduler(NSApplication.SharedApplication));
#endif

#if !MONO && !WINRT
<<<<<<< HEAD
            RxApp.DeferredScheduler = new WaitForDispatcherScheduler(() => DispatcherScheduler.Current);

=======
            RxApp.MainThreadScheduler = new WaitForDispatcherScheduler(() => DispatcherScheduler.Current);
>>>>>>> e4c8ea72
#endif

#if WINRT
            RxApp.MainThreadScheduler = new WaitForDispatcherScheduler(() => CoreDispatcherScheduler.Current);
#endif
        }
    }
}<|MERGE_RESOLUTION|>--- conflicted
+++ resolved
@@ -47,14 +47,11 @@
             registerFunction(() => new CreatesCommandBindingViaEvent(), typeof(ICreatesCommandBinding));
             registerFunction(() => new BooleanToVisibilityTypeConverter(), typeof(IBindingTypeConverter));
             registerFunction(() => new AutoDataTemplateBindingHook(), typeof(IPropertyBindingHook));
-<<<<<<< HEAD
 #endif
 
 #if !MONO && !WINRT && !WP8
             registerFunction(() => new XamlValidationDisplayProvider(), typeof(IBindingDisplayProvider));
             registerFunction(() => new DataErrorInfoBindingProvider(), typeof(IBindingErrorProvider));
-=======
->>>>>>> e4c8ea72
 #endif
 
 #if COCOA
@@ -73,12 +70,7 @@
 #endif
 
 #if !MONO && !WINRT
-<<<<<<< HEAD
-            RxApp.DeferredScheduler = new WaitForDispatcherScheduler(() => DispatcherScheduler.Current);
-
-=======
             RxApp.MainThreadScheduler = new WaitForDispatcherScheduler(() => DispatcherScheduler.Current);
->>>>>>> e4c8ea72
 #endif
 
 #if WINRT
