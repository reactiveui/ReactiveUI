# configuration for "master" branch
-
  image: Visual Studio 2017
  branches:
      only:
        - master
  version: 1.0.{build}
  environment:
    ANDROID_HOME: "C:\\android-sdk-windows"
    COVERALLS_TOKEN: jLYKFVgST432LzbZeyLnLpoteXwQLveBw
    GITHUB_USERNAME:
      secure: 4l81stjUdh712ndqnwBryw==
    GITHUB_TOKEN:
      secure: TukU0LPvpoN1xkqjNNI8Ij7OxMnCmJxRnj6CsCDcAu+euK3eRTPRFJZl94na2+68
    NUGET_SOURCE: https://www.nuget.org/api/v2/package
    NUGET_APIKEY:
<<<<<<< HEAD
      secure: 0g2AqQxgiAIFhqoJbbmEPrJa15Z8U5xYT6vQe43Gocuxbjw74hBAIKbU+Cj65UNd
    SignClientSecret:
      secure: MMu26EDCyAEM/Vfj2kyTMVdvVXd3jhpqYAogqQ9/+HYytbwOHvna7G0jSmrluhez
=======
      secure: cANUegIQhgeZ7Yg4sosXNGmFF33i77nTriEjaeniQ4S26btcwYsopOO3qXKlbrvf
>>>>>>> d9a066f5
  init:
  - cd "C:\projects\reactiveui"
  install: 
<<<<<<< HEAD
  - echo y | "%ANDROID_HOME%\tools\android.bat" update sdk -u -a -t tools
  - echo y | "%ANDROID_HOME%\tools\android.bat" update sdk -u -a -t platform-tools
  - echo y | "%ANDROID_HOME%\tools\android.bat" update sdk -u -a -t build-tools-24.0.2
  - echo y | "%ANDROID_HOME%\tools\android.bat" update sdk -u -a -t android-24
  - echo y | "%ANDROID_HOME%\tools\android.bat" update sdk -u -a -t extra-google-m2repository
  - echo y | "%ANDROID_HOME%\tools\android.bat" update sdk -u -a -t extra-android-m2repository
  - cmd: nuget install SignClient -Version 0.7.0 -SolutionDir %APPVEYOR_BUILD_FOLDER% -Verbosity quiet -ExcludeVersion
=======
>>>>>>> d9a066f5
  build_script:
  - ./build.cmd
  cache:
  - tools -> build.*
  - src\packages -> **\packages.config
  - '%USERPROFILE%\.nuget\packages -> **\project.json'
  artifacts:
  - path: artifacts/*.nupkg
  - path: '**/bin/*'
  - path: '**/*.binlog'
  - path: src/ReactiveUI.**/Events_*.cs
  test: off
  
# configuration for "develop" branch
-
  image: Visual Studio 2017
  branches:
      except:
          - master
  skip_branch_with_pr: true
  version: 1.0.{build}
  environment:
    ANDROID_HOME: "C:\\android-sdk-windows"
    COVERALLS_TOKEN: jLYKFVgST432LzbZeyLnLpoteXwQLveBw
    NUGET_SOURCE: https://www.myget.org/F/reactiveui/api/v2/package
    NUGET_APIKEY:
<<<<<<< HEAD
      secure: YP/3KxC2ffsuHNaolPXj66JVGzSjON9FcR2S2OEzn9c6SV14oPzUh1ySyeT+G+aA
    SignClientSecret:
      secure: MMu26EDCyAEM/Vfj2kyTMVdvVXd3jhpqYAogqQ9/+HYytbwOHvna7G0jSmrluhez      
=======
      secure: KTszzEEs33kbeqkpGGMvM58elvNLeTJhytpv7s9fPHoY4ZZmk5fMwofKDtK2lhno
>>>>>>> d9a066f5
  init:
  - cd "C:\projects\reactiveui"
  install: 
<<<<<<< HEAD
  - echo y | "%ANDROID_HOME%\tools\android.bat" update sdk -u -a -t tools
  - echo y | "%ANDROID_HOME%\tools\android.bat" update sdk -u -a -t platform-tools
  - echo y | "%ANDROID_HOME%\tools\android.bat" update sdk -u -a -t build-tools-24.0.2
  - echo y | "%ANDROID_HOME%\tools\android.bat" update sdk -u -a -t android-24
  - echo y | "%ANDROID_HOME%\tools\android.bat" update sdk -u -a -t extra-google-m2repository
  - echo y | "%ANDROID_HOME%\tools\android.bat" update sdk -u -a -t extra-android-m2repository
  - cmd: nuget install SignClient -Version 0.7.0 -SolutionDir %APPVEYOR_BUILD_FOLDER% -Verbosity quiet -ExcludeVersion
=======
>>>>>>> d9a066f5
  build_script:
  - ./build.cmd
  cache:
  - tools -> build.*
  - src\packages -> **\packages.config
  - '%USERPROFILE%\.nuget\packages -> **\project.json'
  artifacts:
  - path: artifacts/*.nupkg
  - path: '**/bin/*'
  - path: '**/*.binlog'
  - path: src/ReactiveUI.**/Events_*.cs
  test: off<|MERGE_RESOLUTION|>--- conflicted
+++ resolved
@@ -6,7 +6,6 @@
         - master
   version: 1.0.{build}
   environment:
-    ANDROID_HOME: "C:\\android-sdk-windows"
     COVERALLS_TOKEN: jLYKFVgST432LzbZeyLnLpoteXwQLveBw
     GITHUB_USERNAME:
       secure: 4l81stjUdh712ndqnwBryw==
@@ -14,26 +13,13 @@
       secure: TukU0LPvpoN1xkqjNNI8Ij7OxMnCmJxRnj6CsCDcAu+euK3eRTPRFJZl94na2+68
     NUGET_SOURCE: https://www.nuget.org/api/v2/package
     NUGET_APIKEY:
-<<<<<<< HEAD
-      secure: 0g2AqQxgiAIFhqoJbbmEPrJa15Z8U5xYT6vQe43Gocuxbjw74hBAIKbU+Cj65UNd
-    SignClientSecret:
+      secure: cANUegIQhgeZ7Yg4sosXNGmFF33i77nTriEjaeniQ4S26btcwYsopOO3qXKlbrvf
+    SIGNCLEINT_SECRET:
       secure: MMu26EDCyAEM/Vfj2kyTMVdvVXd3jhpqYAogqQ9/+HYytbwOHvna7G0jSmrluhez
-=======
-      secure: cANUegIQhgeZ7Yg4sosXNGmFF33i77nTriEjaeniQ4S26btcwYsopOO3qXKlbrvf
->>>>>>> d9a066f5
   init:
   - cd "C:\projects\reactiveui"
-  install: 
-<<<<<<< HEAD
-  - echo y | "%ANDROID_HOME%\tools\android.bat" update sdk -u -a -t tools
-  - echo y | "%ANDROID_HOME%\tools\android.bat" update sdk -u -a -t platform-tools
-  - echo y | "%ANDROID_HOME%\tools\android.bat" update sdk -u -a -t build-tools-24.0.2
-  - echo y | "%ANDROID_HOME%\tools\android.bat" update sdk -u -a -t android-24
-  - echo y | "%ANDROID_HOME%\tools\android.bat" update sdk -u -a -t extra-google-m2repository
-  - echo y | "%ANDROID_HOME%\tools\android.bat" update sdk -u -a -t extra-android-m2repository
+  install:
   - cmd: nuget install SignClient -Version 0.7.0 -SolutionDir %APPVEYOR_BUILD_FOLDER% -Verbosity quiet -ExcludeVersion
-=======
->>>>>>> d9a066f5
   build_script:
   - ./build.cmd
   cache:
@@ -56,30 +42,16 @@
   skip_branch_with_pr: true
   version: 1.0.{build}
   environment:
-    ANDROID_HOME: "C:\\android-sdk-windows"
     COVERALLS_TOKEN: jLYKFVgST432LzbZeyLnLpoteXwQLveBw
     NUGET_SOURCE: https://www.myget.org/F/reactiveui/api/v2/package
     NUGET_APIKEY:
-<<<<<<< HEAD
-      secure: YP/3KxC2ffsuHNaolPXj66JVGzSjON9FcR2S2OEzn9c6SV14oPzUh1ySyeT+G+aA
-    SignClientSecret:
-      secure: MMu26EDCyAEM/Vfj2kyTMVdvVXd3jhpqYAogqQ9/+HYytbwOHvna7G0jSmrluhez      
-=======
       secure: KTszzEEs33kbeqkpGGMvM58elvNLeTJhytpv7s9fPHoY4ZZmk5fMwofKDtK2lhno
->>>>>>> d9a066f5
+    SIGNCLEINT_SECRET:
+      secure: MMu26EDCyAEM/Vfj2kyTMVdvVXd3jhpqYAogqQ9/+HYytbwOHvna7G0jSmrluhez
   init:
   - cd "C:\projects\reactiveui"
   install: 
-<<<<<<< HEAD
-  - echo y | "%ANDROID_HOME%\tools\android.bat" update sdk -u -a -t tools
-  - echo y | "%ANDROID_HOME%\tools\android.bat" update sdk -u -a -t platform-tools
-  - echo y | "%ANDROID_HOME%\tools\android.bat" update sdk -u -a -t build-tools-24.0.2
-  - echo y | "%ANDROID_HOME%\tools\android.bat" update sdk -u -a -t android-24
-  - echo y | "%ANDROID_HOME%\tools\android.bat" update sdk -u -a -t extra-google-m2repository
-  - echo y | "%ANDROID_HOME%\tools\android.bat" update sdk -u -a -t extra-android-m2repository
   - cmd: nuget install SignClient -Version 0.7.0 -SolutionDir %APPVEYOR_BUILD_FOLDER% -Verbosity quiet -ExcludeVersion
-=======
->>>>>>> d9a066f5
   build_script:
   - ./build.cmd
   cache:
