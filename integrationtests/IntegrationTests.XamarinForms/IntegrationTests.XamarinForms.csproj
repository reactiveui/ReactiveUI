﻿<Project Sdk="Microsoft.NET.Sdk">

  <PropertyGroup>
    <TargetFramework>netstandard2.0</TargetFramework>
  </PropertyGroup>

  <ItemGroup>
    <PackageReference Include="Acr.UserDialogs" Version="7.0.1" />
    <PackageReference Include="ReactiveUI.XamForms" Version="*" />
<<<<<<< HEAD
    <PackageReference Include="Xamarin.Forms" Version="4.0.*" />
=======
    <PackageReference Include="Xamarin.Forms" Version="4.1.*" />
>>>>>>> 6eafdf8a
  </ItemGroup>

  <ItemGroup>
    <ProjectReference Include="..\IntegrationTests.Shared\IntegrationTests.Shared.csproj" />
  </ItemGroup>
</Project><|MERGE_RESOLUTION|>--- conflicted
+++ resolved
@@ -7,11 +7,7 @@
   <ItemGroup>
     <PackageReference Include="Acr.UserDialogs" Version="7.0.1" />
     <PackageReference Include="ReactiveUI.XamForms" Version="*" />
-<<<<<<< HEAD
-    <PackageReference Include="Xamarin.Forms" Version="4.0.*" />
-=======
     <PackageReference Include="Xamarin.Forms" Version="4.1.*" />
->>>>>>> 6eafdf8a
   </ItemGroup>
 
   <ItemGroup>
