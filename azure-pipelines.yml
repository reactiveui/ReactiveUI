trigger:
- master
- rel/*
- preview/*

pr:
- master
- rel/*
- preview/*

jobs:
- job: Windows
  pool:
    vmImage: vs2017-win2016

  steps:
  - task: DotNetCoreInstaller@0
    displayName: Install Dot Net Core v3.0.100-preview2
    inputs:
<<<<<<< HEAD
      version: '3.0.100-preview2'
=======
        version: '2.2.103'
>>>>>>> 9838ca60

  - task: BatchScript@1
    inputs:
      filename: "C:\\Program Files (x86)\\Microsoft Visual Studio\\2017\\Enterprise\\Common7\\Tools\\VsDevCmd.bat"
      arguments: -no_logo
      modifyEnvironment: true
    displayName: Setup Environment Variables

  - powershell: .\build.ps1
    displayName: Build 
    env:
       SIGNCLIENT_SECRET: $(SignClientSecret)
       SIGNCLIENT_USER: $(SignClientUser)
       CODECOV_TOKEN: $(CODECOV_TOKEN)
       ArtifactDirectory: $(System.DefaultWorkingDirectory)\Artifacts

  - task: PublishTestResults@2
    displayName: Publish Test Results
    inputs:
       testResultsFormat: 'VSTest'
       testResultsFiles: '**\testresults.trx' 
       searchFolder: '$(System.DefaultWorkingDirectory)\artifacts\tests'

  - task: PublishCodeCoverageResults@1
    displayName: Publish Coverage Results
    inputs:
       codeCoverageTool: 'cobertura'
       summaryFileLocation: 'artifacts\tests\Report\Cobertura.xml'
       reportDirectory: 'artifacts\tests\Report'

  - task: CopyFiles@2
    inputs:
       Contents: 'artifacts/packages/*.nupkg'
       TargetFolder: '$(build.artifactstagingdirectory)\packages'
       flattenFolders: true

  - task: PublishBuildArtifacts@1
    displayName: Publish Package Build Artifacts
    inputs:
       pathToPublish: '$(build.artifactstagingdirectory)\packages'
       artifactType: container
       artifactName: Packages

  - task: CopyFiles@2
    inputs:
       Contents: 'artifacts/binaries/**/*'
       TargetFolder: '$(build.artifactstagingdirectory)\binaries'

  - task: PublishBuildArtifacts@1
    displayName: Publish Binaries Build Artifacts
    inputs:
       pathToPublish: '$(build.artifactstagingdirectory)\binaries'
       artifactType: container
       artifactName: Binaries

  - task: CopyFiles@2
    inputs:
       Contents: 'artifacts/tests/**/*'
       TargetFolder: '$(build.artifactstagingdirectory)\tests'

  - task: PublishBuildArtifacts@1
    displayName: Publish Test Results Build Artifacts
    inputs:
       pathToPublish: '$(build.artifactstagingdirectory)\tests'
       artifactType: container
       artifactName: Tests

  - task: CopyFiles@2
    inputs:
      Contents: 'artifacts/Events/*.cs'
      TargetFolder: '$(build.artifactstagingdirectory)\Events'

  - task: PublishBuildArtifacts@1
    displayName: Publish Generated Events
    inputs:
      pathToPublish: '$(build.artifactstagingdirectory)\Events'
      artifactType: container
      artifactName: Events

- job: Mac
  pool:
    vmImage: 'macOS-10.13'
  steps:
  - task: DotNetCoreInstaller@0
<<<<<<< HEAD
    displayName: Install Dot Net Core v3.0.100-preview2
=======
    displayName: Install Dot Net Core v2.2.103
>>>>>>> 9838ca60
    inputs:
        version: '3.0.100-preview2'

  - bash: ./build.sh --target=Build
    displayName: Build<|MERGE_RESOLUTION|>--- conflicted
+++ resolved
@@ -8,111 +8,12 @@
 - rel/*
 - preview/*
 
+resources:
+  repositories:
+    - repository: templates
+      type: github
+      name: ReactiveUI/ReactiveUI.Cake.Recipe
+      endpoint: reactiveui
+
 jobs:
-- job: Windows
-  pool:
-    vmImage: vs2017-win2016
-
-  steps:
-  - task: DotNetCoreInstaller@0
-    displayName: Install Dot Net Core v3.0.100-preview2
-    inputs:
-<<<<<<< HEAD
-      version: '3.0.100-preview2'
-=======
-        version: '2.2.103'
->>>>>>> 9838ca60
-
-  - task: BatchScript@1
-    inputs:
-      filename: "C:\\Program Files (x86)\\Microsoft Visual Studio\\2017\\Enterprise\\Common7\\Tools\\VsDevCmd.bat"
-      arguments: -no_logo
-      modifyEnvironment: true
-    displayName: Setup Environment Variables
-
-  - powershell: .\build.ps1
-    displayName: Build 
-    env:
-       SIGNCLIENT_SECRET: $(SignClientSecret)
-       SIGNCLIENT_USER: $(SignClientUser)
-       CODECOV_TOKEN: $(CODECOV_TOKEN)
-       ArtifactDirectory: $(System.DefaultWorkingDirectory)\Artifacts
-
-  - task: PublishTestResults@2
-    displayName: Publish Test Results
-    inputs:
-       testResultsFormat: 'VSTest'
-       testResultsFiles: '**\testresults.trx' 
-       searchFolder: '$(System.DefaultWorkingDirectory)\artifacts\tests'
-
-  - task: PublishCodeCoverageResults@1
-    displayName: Publish Coverage Results
-    inputs:
-       codeCoverageTool: 'cobertura'
-       summaryFileLocation: 'artifacts\tests\Report\Cobertura.xml'
-       reportDirectory: 'artifacts\tests\Report'
-
-  - task: CopyFiles@2
-    inputs:
-       Contents: 'artifacts/packages/*.nupkg'
-       TargetFolder: '$(build.artifactstagingdirectory)\packages'
-       flattenFolders: true
-
-  - task: PublishBuildArtifacts@1
-    displayName: Publish Package Build Artifacts
-    inputs:
-       pathToPublish: '$(build.artifactstagingdirectory)\packages'
-       artifactType: container
-       artifactName: Packages
-
-  - task: CopyFiles@2
-    inputs:
-       Contents: 'artifacts/binaries/**/*'
-       TargetFolder: '$(build.artifactstagingdirectory)\binaries'
-
-  - task: PublishBuildArtifacts@1
-    displayName: Publish Binaries Build Artifacts
-    inputs:
-       pathToPublish: '$(build.artifactstagingdirectory)\binaries'
-       artifactType: container
-       artifactName: Binaries
-
-  - task: CopyFiles@2
-    inputs:
-       Contents: 'artifacts/tests/**/*'
-       TargetFolder: '$(build.artifactstagingdirectory)\tests'
-
-  - task: PublishBuildArtifacts@1
-    displayName: Publish Test Results Build Artifacts
-    inputs:
-       pathToPublish: '$(build.artifactstagingdirectory)\tests'
-       artifactType: container
-       artifactName: Tests
-
-  - task: CopyFiles@2
-    inputs:
-      Contents: 'artifacts/Events/*.cs'
-      TargetFolder: '$(build.artifactstagingdirectory)\Events'
-
-  - task: PublishBuildArtifacts@1
-    displayName: Publish Generated Events
-    inputs:
-      pathToPublish: '$(build.artifactstagingdirectory)\Events'
-      artifactType: container
-      artifactName: Events
-
-- job: Mac
-  pool:
-    vmImage: 'macOS-10.13'
-  steps:
-  - task: DotNetCoreInstaller@0
-<<<<<<< HEAD
-    displayName: Install Dot Net Core v3.0.100-preview2
-=======
-    displayName: Install Dot Net Core v2.2.103
->>>>>>> 9838ca60
-    inputs:
-        version: '3.0.100-preview2'
-
-  - bash: ./build.sh --target=Build
-    displayName: Build+- template: Azure/azure-pipelines-2019.yml@templates  # Template reference