--- conflicted
+++ resolved
@@ -1,10 +1,7 @@
 trigger:
 - master
 - develop
-<<<<<<< HEAD
-=======
 - rel/*
->>>>>>> f78f94b7
 
 queue: Hosted VS2017
 
@@ -95,12 +92,4 @@
     pathToPublish: '$(build.artifactstagingdirectory)\Events'
     artifactType: container
     artifactName: Events
-  condition: eq(variables['system.pullrequest.isfork'], false)
-  
-- task: PublishBuildArtifacts@1
-  displayName: Publish Generated Events
-  inputs:
-    pathToPublish: '$(build.SourcesDirectory)\GitReleaseManager.yaml'
-    artifactType: container
-    artifactName: ReleaseConfig
-  condition: eq(variables['system.pullrequest.isfork'], false)  +  condition: eq(variables['system.pullrequest.isfork'], false)