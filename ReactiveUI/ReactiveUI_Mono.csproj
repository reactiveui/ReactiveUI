--- conflicted
+++ resolved
@@ -134,11 +134,8 @@
     <Compile Include="OrderedComparer.cs" />
     <Compile Include="POCOObservableForProperty.cs" />
     <Compile Include="PropertyBinding.cs" />
-<<<<<<< HEAD
     <Compile Include="ReactiveAsyncCommand.cs" />
-=======
     <Compile Include="ReactiveCollection.cs" />
->>>>>>> 1968ec70
     <Compile Include="ReactiveCollectionMixins.cs" />
     <Compile Include="ReactiveCommand.cs" />
     <Compile Include="ReactiveNotifyPropertyChangedMixin.cs" />
@@ -153,16 +150,13 @@
     <Compile Include="VariadicTemplates.cs" />
     <Compile Include="WaitForDispatcherScheduler.cs" />
     <Compile Include="CompatMixins.cs" />
-<<<<<<< HEAD
     <Compile Include="ReactiveList.cs" />
-=======
     <Compile Include="Legacy\CommandInterfaces.cs" />
     <Compile Include="Legacy\ReactiveAsyncCommand.cs" />
     <Compile Include="Legacy\ReactiveCommand.cs" />
     <Compile Include="RegisterableInterfaces.cs" />
     <Compile Include="RoutableViewModelMixin.cs" />
     <Compile Include="ViewLocator.cs" />
->>>>>>> 1968ec70
   </ItemGroup>
   <ItemGroup>
     <Service Include="{508349B6-6B84-4DF5-91F0-309BEEBAD82D}" />
