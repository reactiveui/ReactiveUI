<?xml version="1.0" encoding="utf-8"?>
<Project DefaultTargets="Build" ToolsVersion="4.0" xmlns="http://schemas.microsoft.com/developer/msbuild/2003">
  <PropertyGroup>
    <Configuration Condition=" '$(Configuration)' == '' ">Debug</Configuration>
    <Platform Condition=" '$(Platform)' == '' ">AnyCPU</Platform>
    <ProductVersion>8.0.30703</ProductVersion>
    <SchemaVersion>2.0</SchemaVersion>
    <ProjectGuid>{0913BF79-061F-4667-ADF9-8E6CDA6D1213}</ProjectGuid>
    <ProjectTypeGuids>{42C0BBD9-55CE-4FC1-8D90-A7348ABAFB23};{FAE04EC0-301F-11D3-BF4B-00C04F79EFBC}</ProjectTypeGuids>
    <OutputType>Library</OutputType>
    <RootNamespace>ReactiveUI</RootNamespace>
    <AssemblyName>ReactiveUI</AssemblyName>
    <TargetFrameworkVersion>v4.5</TargetFrameworkVersion>
  </PropertyGroup>
  <PropertyGroup Condition=" '$(Configuration)|$(Platform)' == 'Debug|AnyCPU' ">
    <DebugSymbols>True</DebugSymbols>
    <DebugType>full</DebugType>
    <Optimize>False</Optimize>
    <OutputPath>bin\Debug\MonoMac</OutputPath>
    <IntermediateOutputPath>obj\Debug\MonoMac</IntermediateOutputPath>
    <DefineConstants>DEBUG; MONO; COCOA</DefineConstants>
    <ErrorReport>prompt</ErrorReport>
    <WarningLevel>4</WarningLevel>
    <EnablePackageSigning>False</EnablePackageSigning>
    <IncludeMonoRuntime>False</IncludeMonoRuntime>
    <ConsolePause>False</ConsolePause>
    <EnableCodeSigning>False</EnableCodeSigning>
    <CreatePackage>False</CreatePackage>
    <CodeSigningKey>Mac Developer</CodeSigningKey>
    <UseSGen>False</UseSGen>
  </PropertyGroup>
  <PropertyGroup Condition=" '$(Configuration)|$(Platform)' == 'Release|AnyCPU' ">
    <Optimize>True</Optimize>
    <OutputPath>bin\Release\MonoMac</OutputPath>
    <IntermediateOutputPath>obj\Release\MonoMac</IntermediateOutputPath>
    <ErrorReport>prompt</ErrorReport>
    <WarningLevel>4</WarningLevel>
    <EnablePackageSigning>False</EnablePackageSigning>
    <IncludeMonoRuntime>False</IncludeMonoRuntime>
    <LinkMode>Full</LinkMode>
    <ConsolePause>False</ConsolePause>
    <EnableCodeSigning>False</EnableCodeSigning>
    <CreatePackage>False</CreatePackage>
    <CodeSigningKey>Mac Developer</CodeSigningKey>
    <UseSGen>False</UseSGen>
    <DefineConstants>MONO; COCOA</DefineConstants>
    <DebugSymbols>true</DebugSymbols>
    <GenerateDocumentation>True</GenerateDocumentation>
  </PropertyGroup>
  <ItemGroup>
    <Reference Include="System" />
    <Reference Include="System.Xml" />
    <Reference Include="System.Core" />
    <Reference Include="System.Xml.Linq" />
    <Reference Include="System.Drawing" />
    <Reference Include="XamMac" />
    <Reference Include="System.Runtime.Serialization" />
    <Reference Include="Splat">
      <HintPath>..\ext\mono\Splat.dll</HintPath>
    </Reference>
    <Reference Include="Newtonsoft.Json">
      <HintPath>..\ext\mono\Newtonsoft.Json.dll</HintPath>
    </Reference>
    <Reference Include="System.Reactive.Core">
      <HintPath>..\ext\Portable-Net45+WinRT45+WP8\System.Reactive.Core.dll</HintPath>
    </Reference>
    <Reference Include="System.Reactive.Interfaces">
      <HintPath>..\ext\Portable-Net45+WinRT45+WP8\System.Reactive.Interfaces.dll</HintPath>
    </Reference>
    <Reference Include="System.Reactive.Linq">
      <HintPath>..\ext\Portable-Net45+WinRT45+WP8\System.Reactive.Linq.dll</HintPath>
    </Reference>
    <Reference Include="System.Reactive.PlatformServices">
      <HintPath>..\ext\Portable-Net45+WinRT45+WP8\System.Reactive.PlatformServices.dll</HintPath>
    </Reference>
  </ItemGroup>
  <Import Project="$(MSBuildBinPath)\Microsoft.CSharp.targets" />
  <ItemGroup>
    <Compile Include="Cocoa\CocoaDefaultPropertyBinding.cs" />
    <Compile Include="Cocoa\KVOObservableForProperty.cs" />
    <Compile Include="Cocoa\NSRunloopScheduler.cs" />
    <Compile Include="Cocoa\RoutedViewHost.cs" />
    <Compile Include="Cocoa\TargetActionCommandBinder.cs" />
    <Compile Include="Cocoa\ViewModelViewHost.cs" />
    <Compile Include="Platform\ComponentModelTypeConverter.cs" />
    <Compile Include="Platform\Registrations.cs" />
    <Compile Include="Cocoa\PlatformOperations.cs" />
    <Compile Include="Cocoa\ReactiveNSView.cs" />
    <Compile Include="Cocoa\ReactiveNSViewController.cs" />
    <Compile Include="Cocoa\ReactiveImageView.cs" />
    <Compile Include="Cocoa\ReactiveControl.cs" />
    <Compile Include="Cocoa\ReactiveNSWindowController.cs" />
    <Compile Include="..\CommonAssemblyInfo.cs">
      <Link>Properties\CommonAssemblyInfo.cs</Link>
    </Compile>
    <Compile Include="Activation.cs" />
    <Compile Include="ReactiveBinding.cs" />
    <Compile Include="AutoPersistHelper.cs" />
    <Compile Include="BindingTypeConverters.cs" />
    <Compile Include="CollectionDebugView.cs" />
    <Compile Include="CommandBinding.cs" />
    <Compile Include="CompatMixins.cs" />
    <Compile Include="ContractStubs.cs" />
    <Compile Include="DefaultPropertyBinding.cs" />
    <Compile Include="Errors.cs" />
    <Compile Include="IDependencyResolver.cs" />
    <Compile Include="INPCObservableForProperty.cs" />
    <Compile Include="Interfaces.cs" />
    <Compile Include="IROObservableForProperty.cs" />
    <Compile Include="MessageBus.cs" />
    <Compile Include="MobileLifecycle.cs" />
    <Compile Include="NullDefaultPropertyBindingProvider.cs" />
    <Compile Include="ObservableAsPropertyHelper.cs" />
    <Compile Include="ObservedChangedMixin.cs" />
    <Compile Include="OrderedComparer.cs" />
    <Compile Include="POCOObservableForProperty.cs" />
    <Compile Include="Properties\AssemblyInfo.cs" />
    <Compile Include="PropertyBinding.cs" />
    <Compile Include="ReactiveList.cs" />
    <Compile Include="ReactiveCollectionMixins.cs" />
    <Compile Include="ReactiveCommand.cs">
      <SubType>Code</SubType>
    </Compile>
    <Compile Include="ReactiveNotifyPropertyChangedMixin.cs" />
    <Compile Include="ReactiveObject.cs" />
    <Compile Include="RefcountDisposeWrapper.cs" />
    <Compile Include="Reflection.cs" />
    <Compile Include="RegisterableInterfaces.cs" />
    <Compile Include="Registrations.cs" />
    <Compile Include="RoutableViewModelMixin.cs" />
    <Compile Include="RoutingState.cs" />
    <Compile Include="RxApp.cs" />
    <Compile Include="ViewLocator.cs" />
    <Compile Include="ScheduledSubject.cs" />
    <Compile Include="VariadicTemplates.cs">
      <AutoGen>True</AutoGen>
      <DesignTime>True</DesignTime>
      <DependentUpon>VariadicTemplates.tt</DependentUpon>
    </Compile>
    <Compile Include="WaitForDispatcherScheduler.cs" />
    <Compile Include="LoggingMixins.cs" />
    <Compile Include="IReactiveObject.cs" />
    <Compile Include="WeakEventManager.cs" />
<<<<<<< HEAD
    <Compile Include="Cocoa\AppKitAutoSuspendHelper.cs" />
=======
    <Compile Include="Cocoa\AutoLayoutViewModelViewHost.cs" />
>>>>>>> ce2559d0
  </ItemGroup>
  <ItemGroup>
    <Folder Include="Cocoa\" />
  </ItemGroup>
</Project><|MERGE_RESOLUTION|>--- conflicted
+++ resolved
@@ -141,11 +141,8 @@
     <Compile Include="LoggingMixins.cs" />
     <Compile Include="IReactiveObject.cs" />
     <Compile Include="WeakEventManager.cs" />
-<<<<<<< HEAD
     <Compile Include="Cocoa\AppKitAutoSuspendHelper.cs" />
-=======
     <Compile Include="Cocoa\AutoLayoutViewModelViewHost.cs" />
->>>>>>> ce2559d0
   </ItemGroup>
   <ItemGroup>
     <Folder Include="Cocoa\" />
