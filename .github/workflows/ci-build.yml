--- conflicted
+++ resolved
@@ -38,16 +38,7 @@
         dotnet-version: 6.0.x
         include-prerelease: true
 
-    - name: Install DotNet workloads
-      shell: bash
-      run: |
-        dotnet workload install android
-        dotnet workload install ios
-        dotnet workload install tvos
-        dotnet workload install macos
-        dotnet workload install maui
-
-    - name: Install VS2022 preview
+    - name: Install VS2019 preview
       shell: bash
       run: |
         dotnet tool update -g dotnet-vs
@@ -75,13 +66,8 @@
     #  run: |
     #    dotnet tool install -g Pharmacist
     #    pharmacist generate-platform -t uap10.0.16299,uap10.0.17134,uap10.0.17763,uap10.0.18362,uap10.0.19041,xamarin.mac20,xamarin.tvos10,monoandroid10.0,monoandroid11.0,xamarin.ios10,xamarin.watchos10 -o "src/ReactiveUI.Events/" --output-prefix "Events_"
-<<<<<<< HEAD
-    #    pharmacist generate-platform -t net461,net462,net47,net471,net472,net48,netcoreapp3.1,net5.0,net6.0 --is-wpf -o "src/ReactiveUI.Events.WPF/" --output-prefix "Events_"
-    #    pharmacist generate-platform -t net461,net462,net47,net471,net472,net48,netcoreapp3.1,net5.0,net6.0 --is-winforms -o "src/ReactiveUI.Events.Winforms/" --output-prefix "Events_"
-=======
     #    pharmacist generate-platform -t net461,net462,net47,net471,net472,net48,netcoreapp3.1,net5.0 --is-wpf -o "src/ReactiveUI.Events.WPF/" --output-prefix "Events_"
     #    pharmacist generate-platform -t net461,net462,net47,net471,net472,net48,netcoreapp3.1,net5.0 --is-winforms -o "src/ReactiveUI.Events.Winforms/" --output-prefix "Events_"
->>>>>>> c629a315
 
     - name: Build
       run: |
