// Licensed to the .NET Foundation under one or more agreements.
// The .NET Foundation licenses this file to you under the MIT license.
// See the LICENSE file in the project root for more information.

//////////////////////////////////////////////////////////////////////
// ADDINS
//////////////////////////////////////////////////////////////////////

#addin "nuget:?package=Cake.FileHelpers&version=3.1.0"
#addin "nuget:?package=Cake.Codecov&version=0.5.0"
#addin "nuget:?package=Cake.Coverlet&version=2.2.1"

//////////////////////////////////////////////////////////////////////
// MODULES
//////////////////////////////////////////////////////////////////////

#module "nuget:?package=Cake.DotNetTool.Module&version=0.1.0"

//////////////////////////////////////////////////////////////////////
// TOOLS
//////////////////////////////////////////////////////////////////////

#tool "nuget:?package=vswhere&version=2.5.9"
#tool "nuget:?package=xunit.runner.console&version=2.4.1"
#tool "nuget:?package=Codecov&version=1.1.0"
#tool "nuget:?package=ReportGenerator&version=4.0.9"

//////////////////////////////////////////////////////////////////////
// DOTNET TOOLS
//////////////////////////////////////////////////////////////////////

#tool "dotnet:?package=SignClient&version=1.0.82"
#tool "dotnet:?package=coverlet.console&version=1.4.1"
#tool "dotnet:?package=nbgv&version=2.3.38"

//////////////////////////////////////////////////////////////////////
// CONSTANTS
//////////////////////////////////////////////////////////////////////

const string project = "ReactiveUI";

// Whitelisted Packages
var packageWhitelist = new List<string> 
{ 
    "ReactiveUI",
    "ReactiveUI.Testing",
    "ReactiveUI.Events",
    "ReactiveUI.Events.XamEssentials",
    "ReactiveUI.Events.XamForms",
    "ReactiveUI.Fody",
    "ReactiveUI.Fody.Helpers",
    "ReactiveUI.AndroidSupport",
    "ReactiveUI.XamForms",
};

if (IsRunningOnWindows())
{
    packageWhitelist.AddRange(new []
    {
        "ReactiveUI.Blend",
        "ReactiveUI.WPF",
        "ReactiveUI.Winforms",
        "ReactiveUI.Events.WPF",
        "ReactiveUI.Events.Winforms",
        // TODO: seems the leak tests never worked as part of the CI, fix. For the moment just make sure it compiles.
        "ReactiveUI.LeakTests"
    });
}

var packageTestWhitelist = new List<string>
{
    "ReactiveUI.Tests",    
};

if (IsRunningOnWindows())
{
    packageTestWhitelist.AddRange(new[]
    {     
        "ReactiveUI.Fody.Tests"
    });
}

var coverageTestFrameworks = new List<string>
{ 
    "netcoreapp2.0"
};

if (IsRunningOnWindows())
{
    coverageTestFrameworks.Add("net461");
}

var eventGenerators = new List<(string targetName, string destination)>
{
    ("android", "src/ReactiveUI.Events/"),
    ("ios", "src/ReactiveUI.Events/"),
    ("mac", "src/ReactiveUI.Events/"),
    ("tizen4", "src/ReactiveUI.Events/"),
    ("essentials", "src/ReactiveUI.Events.XamEssentials/"),
    ("tvos", "src/ReactiveUI.Events/"),
    ("xamforms", "src/ReactiveUI.Events.XamForms/"),
};

if (IsRunningOnWindows())
{
    eventGenerators.AddRange(new []
    {
        ("wpf", "src/ReactiveUI.Events.WPF/"),
        ("uwp", "src/ReactiveUI.Events/"),
        ("winforms", "src/ReactiveUI.Events.Winforms/"),
    });
}

//////////////////////////////////////////////////////////////////////
// ARGUMENTS
//////////////////////////////////////////////////////////////////////

var target = Argument("target", "Default");
if (string.IsNullOrWhiteSpace(target))
{
    target = "Default";
}

var configuration = Argument("configuration", "Release");
if (string.IsNullOrWhiteSpace(configuration))
{
    configuration = "Release";
}

var includePrerelease = Argument("includePrerelease", false);
var vsLocationString = Argument("vsLocation", string.Empty);
var msBuildPathString = Argument("msBuildPath", string.Empty);

//////////////////////////////////////////////////////////////////////
// PREPARATION
//////////////////////////////////////////////////////////////////////

// Should MSBuild treat any errors as warnings?
var treatWarningsAsErrors = false;

// Build configuration
var local = BuildSystem.IsLocalBuild;
var isPullRequest = !string.IsNullOrWhiteSpace(Environment.GetEnvironmentVariable("SYSTEM_PULLREQUEST_PULLREQUESTNUMBER"));
var isRepository = StringComparer.OrdinalIgnoreCase.Equals($"reactiveui/{project}", TFBuild.Environment.Repository.RepoName);

<<<<<<< HEAD
var vsWhereSettings = new VSWhereLatestSettings() { IncludePrerelease = includePrerelease };
var vsLocation = string.IsNullOrWhiteSpace(vsLocationString) ? VSWhereLatest(vsWhereSettings) : new DirectoryPath(vsLocationString);
var msBuildDirectory = includePrerelease ? "./MSBuild/Current/Bin/MSBuild.exe" : "./MSBuild/15.0/Bin/MSBuild.exe";
var msBuildPath = string.IsNullOrWhiteSpace(msBuildPathString) ? vsLocation.CombineWithFilePath(msBuildDirectory) : new FilePath(msBuildPathString);
=======
FilePath msBuildPath = null;
DirectoryPath referenceAssembliesPath = null;
if (IsRunningOnWindows())
{
    var vsWhereSettings = new VSWhereLatestSettings() { IncludePrerelease = includePrerelease };
    var vsLocation = string.IsNullOrWhiteSpace(vsLocationString) ? VSWhereLatest(vsWhereSettings) : new DirectoryPath(vsLocationString);
    msBuildPath = string.IsNullOrWhiteSpace(msBuildPathString) ? vsLocation.CombineWithFilePath("./MSBuild/15.0/Bin/MSBuild.exe") : new FilePath(msBuildPathString);
    referenceAssembliesPath = vsLocation.Combine("./Common7/IDE/ReferenceAssemblies/Microsoft/Framework");
}
else
{
    referenceAssembliesPath = Directory("⁨/Library⁩/Frameworks⁩/Libraries/⁨mono⁩");
}
>>>>>>> df1fabe9

//////////////////////////////////////////////////////////////////////
// FOLDERS
//////////////////////////////////////////////////////////////////////

// Artifacts
var artifactDirectory = "./artifacts/";
var testsArtifactDirectory = artifactDirectory + "tests/";
var binariesArtifactDirectory = artifactDirectory + "binaries/";
var packagesArtifactDirectory = artifactDirectory + "packages/";
<<<<<<< HEAD

// OpenCover file location
var testCoverageOutputFile = MakeAbsolute(File(testsArtifactDirectory + "OpenCover.xml"));

// Whitelisted Packages
var packageWhitelist = new[] 
{ 
    "ReactiveUI",
    "ReactiveUI.Testing",
    "ReactiveUI.Events",
    "ReactiveUI.Events.WPF",
    "ReactiveUI.Events.Winforms",
    "ReactiveUI.Events.XamEssentials",
    "ReactiveUI.Events.XamForms",
    "ReactiveUI.Fody",
    "ReactiveUI.Fody.Helpers",
    "ReactiveUI.AndroidSupport",
    "ReactiveUI.Blend",
    "ReactiveUI.WPF",
    "ReactiveUI.Winforms",
    "ReactiveUI.XamForms",
    // TODO: seems the leak tests never worked as part of the CI, fix. For the moment just make sure it compiles.
    "ReactiveUI.LeakTests"
};

var packageTestWhitelist = new[]
{
    "ReactiveUI.Tests", 
    "ReactiveUI.Fody.Tests"
};

(string targetName, string destination)[] eventGenerators = new[]
{
    ("android", "src/ReactiveUI.Events/"),
    ("ios", "src/ReactiveUI.Events/"),
    ("mac", "src/ReactiveUI.Events/"),
    ("uwp", "src/ReactiveUI.Events/"),
    ("tizen4", "src/ReactiveUI.Events/"),
    ("wpf", "src/ReactiveUI.Events.WPF/"),
    ("xamforms", "src/ReactiveUI.Events.XamForms/"),
    ("winforms", "src/ReactiveUI.Events.Winforms/"),
    ("essentials", "src/ReactiveUI.Events.XamEssentials/"),
    ("tvos", "src/ReactiveUI.Events/"),
    ("NetCoreAppWPF", "src/ReactiveUI.Events.WPF/"),
    ("NetCoreAppWinforms", "src/ReactiveUI.Events.Winforms/"),
};

// Define global marcos.
Action Abort = () => { throw new Exception("a non-recoverable fatal error occurred."); };
=======
var eventsArtifactDirectory = artifactDirectory + "Events/";
>>>>>>> df1fabe9

///////////////////////////////////////////////////////////////////////////////
// SETUP / TEARDOWN
///////////////////////////////////////////////////////////////////////////////
Setup(context =>
{
    StartProcess(Context.Tools.Resolve("nbgv*").ToString(), "cloud");

    CleanDirectories(artifactDirectory);
    CreateDirectory(testsArtifactDirectory);
    CreateDirectory(binariesArtifactDirectory);
    CreateDirectory(packagesArtifactDirectory);
    CreateDirectory(eventsArtifactDirectory);
});

Teardown(context =>
{
    // Executed AFTER the last task.
});

//////////////////////////////////////////////////////////////////////
// HELPER METHODS
//////////////////////////////////////////////////////////////////////
Action<string, string, bool> Build = (solution, packageOutputPath, doNotOptimise) =>
{
    Information("Building {0} using {1}", solution, msBuildPath);

    var msBuildSettings = new MSBuildSettings() {
            ToolPath = msBuildPath,
            ArgumentCustomization = args => args.Append("/m /NoWarn:VSX1000"),
            NodeReuse = false,
            Restore = true
        }
        .WithProperty("TreatWarningsAsErrors", treatWarningsAsErrors.ToString())
        .SetConfiguration(configuration)     
        .WithTarget("build;pack")                   
        .SetVerbosity(Verbosity.Minimal);

    if (!string.IsNullOrWhiteSpace(packageOutputPath))
    {
        msBuildSettings = msBuildSettings.WithProperty("PackageOutputPath",  MakeAbsolute(Directory(packageOutputPath)).ToString().Quote());
    }

    if (doNotOptimise)
    {
        msBuildSettings = msBuildSettings.WithProperty("Optimize",  "False");
    }

    MSBuild(solution, msBuildSettings);
};

//////////////////////////////////////////////////////////////////////
// TASKS
//////////////////////////////////////////////////////////////////////

Task("BuildEventBuilder")
    .Does(() =>
{
    Build("./src/EventBuilder.sln", artifactDirectory + "eventbuilder", false);
});

Task("GenerateEvents")
    .IsDependentOn("BuildEventBuilder")
    .Does (() =>
{
    var workingDirectory = MakeAbsolute(Directory("./src/EventBuilder/bin/Release/netcoreapp2.1"));
    var eventBuilder = workingDirectory + "/EventBuilder.dll";

    foreach (var eventGenerator in eventGenerators)
    {
        var (platform, directory) = eventGenerator;

        var settings = new DotNetCoreExecuteSettings
        {
            WorkingDirectory = workingDirectory,
        };

        var filename = String.Format("Events_{0}.cs", platform);
        var output = MakeAbsolute(File(System.IO.Path.Combine(directory, filename))).ToString().Quote();

        Information("Generating events for '{0}'", platform);
        DotNetCoreExecute(
                    eventBuilder,
                    new ProcessArgumentBuilder()
                        .AppendSwitch("--platform","=", platform)
                        .AppendSwitchQuoted("--reference","=", referenceAssembliesPath.ToString())
                        .AppendSwitchQuoted("--output-path", "=", output),
                    settings);

        Information("The events have been written to '{0}'", output);
<<<<<<< HEAD
    };

    var options = new ParallelOptions {
        MaxDegreeOfParallelism = 1,
    };

    Parallel.ForEach(eventGenerators, options, arg => generate(arg.targetName, arg.destination));
=======
    }
>>>>>>> df1fabe9

    CopyFiles(GetFiles("./src/ReactiveUI.**/Events_*.cs"), Directory(eventsArtifactDirectory));
});

Task("Build")
    .IsDependentOn("GenerateEvents")
    .Does (() =>
{

    // Clean the directories since we'll need to re-generate the debug type.
    CleanDirectories($"./src/**/obj/{configuration}");
    CleanDirectories($"./src/**/bin/{configuration}");

    foreach(var packageName in packageWhitelist)
    {
        Build($"./src/{packageName}/{packageName}.csproj", packagesArtifactDirectory, false);
    }

    CopyFiles(GetFiles($"./src/**/bin/{configuration}/**/*"), Directory(binariesArtifactDirectory), true);
});

Task("RunUnitTests")
    .Does(() =>
{
    foreach (var packageName in packageTestWhitelist)
    {
        var projectName = $"./src/{packageName}/{packageName}.csproj";
        Build(projectName, null, true);
            
        foreach (var testFramework in coverageTestFrameworks)
        {
            Information($"Performing coverage tests on {packageName} on framework {testFramework}");

            var testFile = $"./src/{packageName}/bin/{configuration}/{testFramework}/{packageName}.dll";

            StartProcess(Context.Tools.Resolve("coverlet*").ToString(), new ProcessSettings {
                RedirectStandardOutput = true,
                RedirectStandardError = true,
                Arguments = new ProcessArgumentBuilder()
                    .AppendQuoted(testFile)
                    .AppendSwitch("--include", $"[{project}*]*")
                    .AppendSwitch("--exclude", "[*.Tests*]*")
                    .AppendSwitch("--exclude", "[*]*Legacy*")
                    .AppendSwitch("--exclude", "[*]*ThisAssembly*")
                    .AppendSwitch("--exclude-by-file", "*ApprovalTests*")
                    .AppendSwitchQuoted("--output", testsArtifactDirectory + $"testcoverage-{packageName}-{testFramework}.xml")
                    .AppendSwitch("--format", "cobertura")
                    .AppendSwitch("--target", "dotnet")
                    .AppendSwitchQuoted("--targetargs", $"test {projectName} --no-build -c {configuration} --logger:trx;LogFileName=testresults-{packageName}-{testFramework}.trx -r {MakeAbsolute(Directory(testsArtifactDirectory))}")
                });

            Information($"Finished coverage testing {packageName}");
        }
    }

    // Generate both a summary and a combined summary.
    ReportGenerator(
        GetFiles($"{testsArtifactDirectory}**/testcoverage-*.xml"),
        testsArtifactDirectory + "report/",
        new ReportGeneratorSettings 
        {
            ReportTypes = new[] { ReportGeneratorReportType.Cobertura, ReportGeneratorReportType.Html },
        });
})
.ReportError(exception =>
{
    var apiApprovals = GetFiles("./**/ApiApprovalTests.*");
    CopyFiles(apiApprovals, artifactDirectory);
});

Task("UploadTestCoverage")
    .WithCriteria(() => !local)
    .WithCriteria(() => isRepository)
    .IsDependentOn("RunUnitTests")
    .Does(() =>
{
    // Resolve the API key.
    var token = EnvironmentVariable("CODECOV_TOKEN");

    if(EnvironmentVariable("CODECOV_TOKEN") == null)
    {
        throw new Exception("Codecov token not found, not sending code coverage data.");
    }

    if (!string.IsNullOrEmpty(token))
    {
        var testCoverageOutputFile = MakeAbsolute(File(testsArtifactDirectory + "Report/Cobertura.xml"));

        Information("Upload {0} to Codecov server", testCoverageOutputFile);
        
        // Upload a coverage report.
        Codecov(testCoverageOutputFile.ToString(), token);
    }
});

Task("SignPackages")
    .IsDependentOn("Build")
    .WithCriteria(() => !local)
    .WithCriteria(() => !isPullRequest)
    .Does(() =>
{
    if(EnvironmentVariable("SIGNCLIENT_SECRET") == null)
    {
        throw new Exception("Client Secret not found, not signing packages.");
    }

    var nupkgs = GetFiles(packagesArtifactDirectory + "*.nupkg");
    foreach(FilePath nupkg in nupkgs)
    {
        var packageName = nupkg.GetFilenameWithoutExtension();
        Information($"Submitting {packageName} for signing");

        StartProcess(Context.Tools.Resolve("SignClient*").ToString(), new ProcessSettings {
            RedirectStandardOutput = true,
            RedirectStandardError = true,
            Arguments = new ProcessArgumentBuilder()
                .Append("sign")
                .AppendSwitch("-c", "./SignPackages.json")
                .AppendSwitch("-i", nupkg.FullPath)
                .AppendSwitch("-r", EnvironmentVariable("SIGNCLIENT_USER"))
                .AppendSwitch("-s", EnvironmentVariable("SIGNCLIENT_SECRET"))
                .AppendSwitch("-n", "ReactiveUI")
                .AppendSwitch("-d", "ReactiveUI")
                .AppendSwitch("-u", "https://reactiveui.net")
            });

        Information($"Finished signing {packageName}");
    }
    
    Information("Sign-package complete");
});

Task("Package")
    .IsDependentOn("Build")
    .IsDependentOn("SignPackages")
    .Does (() =>
{
});

//////////////////////////////////////////////////////////////////////
// TASK TARGETS
//////////////////////////////////////////////////////////////////////

Task("Default")
    .IsDependentOn("Package")
    .IsDependentOn("RunUnitTests")
    .Does (() =>
{
});

//////////////////////////////////////////////////////////////////////
// EXECUTION
//////////////////////////////////////////////////////////////////////

RunTarget(target);<|MERGE_RESOLUTION|>--- conflicted
+++ resolved
@@ -143,12 +143,6 @@
 var isPullRequest = !string.IsNullOrWhiteSpace(Environment.GetEnvironmentVariable("SYSTEM_PULLREQUEST_PULLREQUESTNUMBER"));
 var isRepository = StringComparer.OrdinalIgnoreCase.Equals($"reactiveui/{project}", TFBuild.Environment.Repository.RepoName);
 
-<<<<<<< HEAD
-var vsWhereSettings = new VSWhereLatestSettings() { IncludePrerelease = includePrerelease };
-var vsLocation = string.IsNullOrWhiteSpace(vsLocationString) ? VSWhereLatest(vsWhereSettings) : new DirectoryPath(vsLocationString);
-var msBuildDirectory = includePrerelease ? "./MSBuild/Current/Bin/MSBuild.exe" : "./MSBuild/15.0/Bin/MSBuild.exe";
-var msBuildPath = string.IsNullOrWhiteSpace(msBuildPathString) ? vsLocation.CombineWithFilePath(msBuildDirectory) : new FilePath(msBuildPathString);
-=======
 FilePath msBuildPath = null;
 DirectoryPath referenceAssembliesPath = null;
 if (IsRunningOnWindows())
@@ -162,7 +156,6 @@
 {
     referenceAssembliesPath = Directory("⁨/Library⁩/Frameworks⁩/Libraries/⁨mono⁩");
 }
->>>>>>> df1fabe9
 
 //////////////////////////////////////////////////////////////////////
 // FOLDERS
@@ -173,59 +166,7 @@
 var testsArtifactDirectory = artifactDirectory + "tests/";
 var binariesArtifactDirectory = artifactDirectory + "binaries/";
 var packagesArtifactDirectory = artifactDirectory + "packages/";
-<<<<<<< HEAD
-
-// OpenCover file location
-var testCoverageOutputFile = MakeAbsolute(File(testsArtifactDirectory + "OpenCover.xml"));
-
-// Whitelisted Packages
-var packageWhitelist = new[] 
-{ 
-    "ReactiveUI",
-    "ReactiveUI.Testing",
-    "ReactiveUI.Events",
-    "ReactiveUI.Events.WPF",
-    "ReactiveUI.Events.Winforms",
-    "ReactiveUI.Events.XamEssentials",
-    "ReactiveUI.Events.XamForms",
-    "ReactiveUI.Fody",
-    "ReactiveUI.Fody.Helpers",
-    "ReactiveUI.AndroidSupport",
-    "ReactiveUI.Blend",
-    "ReactiveUI.WPF",
-    "ReactiveUI.Winforms",
-    "ReactiveUI.XamForms",
-    // TODO: seems the leak tests never worked as part of the CI, fix. For the moment just make sure it compiles.
-    "ReactiveUI.LeakTests"
-};
-
-var packageTestWhitelist = new[]
-{
-    "ReactiveUI.Tests", 
-    "ReactiveUI.Fody.Tests"
-};
-
-(string targetName, string destination)[] eventGenerators = new[]
-{
-    ("android", "src/ReactiveUI.Events/"),
-    ("ios", "src/ReactiveUI.Events/"),
-    ("mac", "src/ReactiveUI.Events/"),
-    ("uwp", "src/ReactiveUI.Events/"),
-    ("tizen4", "src/ReactiveUI.Events/"),
-    ("wpf", "src/ReactiveUI.Events.WPF/"),
-    ("xamforms", "src/ReactiveUI.Events.XamForms/"),
-    ("winforms", "src/ReactiveUI.Events.Winforms/"),
-    ("essentials", "src/ReactiveUI.Events.XamEssentials/"),
-    ("tvos", "src/ReactiveUI.Events/"),
-    ("NetCoreAppWPF", "src/ReactiveUI.Events.WPF/"),
-    ("NetCoreAppWinforms", "src/ReactiveUI.Events.Winforms/"),
-};
-
-// Define global marcos.
-Action Abort = () => { throw new Exception("a non-recoverable fatal error occurred."); };
-=======
 var eventsArtifactDirectory = artifactDirectory + "Events/";
->>>>>>> df1fabe9
 
 ///////////////////////////////////////////////////////////////////////////////
 // SETUP / TEARDOWN
@@ -316,17 +257,7 @@
                     settings);
 
         Information("The events have been written to '{0}'", output);
-<<<<<<< HEAD
-    };
-
-    var options = new ParallelOptions {
-        MaxDegreeOfParallelism = 1,
-    };
-
-    Parallel.ForEach(eventGenerators, options, arg => generate(arg.targetName, arg.destination));
-=======
-    }
->>>>>>> df1fabe9
+    }
 
     CopyFiles(GetFiles("./src/ReactiveUI.**/Events_*.cs"), Directory(eventsArtifactDirectory));
 });
