--- conflicted
+++ resolved
@@ -197,12 +197,8 @@
                 ArgumentCustomization = args => args.Append("/bl:reactiveui-build.binlog /m")
             }
             .WithTarget("build;pack") 
-<<<<<<< HEAD
+            .WithProperty("AndroidSdkDirectory", androidHome)
             .WithProperty("PackageOutputPath",  MakeAbsolute(Directory(artifactDirectory)).ToString().Quote())
-=======
-			.WithProperty("AndroidSdkDirectory", androidHome)
-            .WithProperty("PackageOutputPath",  MakeAbsolute(Directory(artifactDirectory)).ToString())
->>>>>>> 05fed1a2
             .WithProperty("TreatWarningsAsErrors", treatWarningsAsErrors.ToString())
             .SetConfiguration("Release")
             // Due to https://github.com/NuGet/Home/issues/4790 and https://github.com/NuGet/Home/issues/4337 we
