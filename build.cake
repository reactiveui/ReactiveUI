--- conflicted
+++ resolved
@@ -206,12 +206,7 @@
     .Does(() =>
 {
     Action<ICakeContext> testAction = tool => {
-
-<<<<<<< HEAD
-        tool.XUnit2("./src/ReactiveUI*Tests/bin/**/*.Tests.dll", new XUnit2Settings {
-=======
         tool.XUnit2("./src/ReactiveUI.*Tests/bin/**/*.Tests.dll", new XUnit2Settings {
->>>>>>> 10b77971
             OutputDirectory = artifactDirectory,
             XmlReport = true,
             NoAppDomain = true
