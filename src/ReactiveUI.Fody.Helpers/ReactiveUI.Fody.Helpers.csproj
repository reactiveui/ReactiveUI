--- conflicted
+++ resolved
@@ -14,13 +14,8 @@
   </PropertyGroup>
 
   <ItemGroup>
-<<<<<<< HEAD
-    <PackageReference Include="Fody" Version="3.3.5" PrivateAssets="None" />
+    <PackageReference Include="Fody" Version="4.0.2" PrivateAssets="None" />
     <PackageReference Include="FodyPackaging" Version="4.0.2" PrivateAssets="All" />
-=======
-    <PackageReference Include="Fody" Version="4.0.2" PrivateAssets="None" />
-    <PackageReference Include="FodyPackaging" Version="3.3.5" PrivateAssets="All" />
->>>>>>> 44c16fa4
     <PackageReference Include="System.Reactive" Version="4.0.0" />
   </ItemGroup>
 
