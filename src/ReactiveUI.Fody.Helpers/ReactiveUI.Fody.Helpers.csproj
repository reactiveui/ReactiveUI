﻿<Project Sdk="MSBuild.Sdk.Extras">
  <PropertyGroup>
    <TargetFrameworks>netstandard2.0;Xamarin.iOS10;Xamarin.Mac20;Xamarin.TVOS10;MonoAndroid90;netcoreapp2.0</TargetFrameworks>
    <TargetFrameworks Condition=" '$(OS)' == 'Windows_NT' ">$(TargetFrameworks);net461;uap10.0.16299</TargetFrameworks>
    <PackageDescription>Fody extension to generate RaisePropertyChange notifications for properties and ObservableAsPropertyHelper properties.</PackageDescription>
    <PackageTags>mvvm;reactiveui;rx;reactive extensions;observable;LINQ;events;frp;xamarin;android;ios;mac;forms;monodroid;monotouch;xamarin.android;xamarin.ios;xamarin.forms;xamarin.mac;xamarin.tvos;wpf;net;netstandard;net461;uwp;tizen;unoplatform;fody;</PackageTags>

    <!-- Override FodyPackaging since project is named differently than expected -->
    <PackageId>ReactiveUI.Fody</PackageId>
    <WeaverDirPath>..\$(PackageId)\bin\$(Configuration)\</WeaverDirPath>
    <GeneratePackageOnBuild>False</GeneratePackageOnBuild>

    <!-- Due to fody insisting on having .net 4 classes, we can't pack on non-windows -->
    <IsPackable Condition=" '$(OS)' != 'Windows_NT' ">false</IsPackable>
    <LangVersion>latest</LangVersion>
  </PropertyGroup>
  
  <ItemGroup>
<<<<<<< HEAD
    <PackageReference Include="Fody" Version="6.0.5" PrivateAssets="None" />
    <PackageReference Include="FodyPackaging" Version="6.0.5" PrivateAssets="All" />
    <PackageReference Include="System.Reactive" Version="4.3.2" />
=======
    <PackageReference Include="Fody" Version="6.1.1" PrivateAssets="None" />
    <PackageReference Include="FodyPackaging" Version="6.1.1" PrivateAssets="All" />
    <PackageReference Include="System.Reactive" Version="4.4.1" />
>>>>>>> 47e57a69
  </ItemGroup>

  <ItemGroup Condition="$(TargetFramework.StartsWith('netstandard'))">
    <PackageReference Include="System.ComponentModel" Version="4.3.0" />
    <PackageReference Include="System.Diagnostics.Contracts" Version="4.3.0" />
    <PackageReference Include="System.Dynamic.Runtime" Version="4.3.0" />
    <PackageReference Include="System.Runtime.Serialization.Primitives" Version="4.3.0" />
  </ItemGroup>

  <ItemGroup Condition="$(TargetFramework.StartsWith('Xamarin.iOS'))">
    <Reference Include="System.Runtime.Serialization" />    
  </ItemGroup>

  <ItemGroup Condition="$(TargetFramework.StartsWith('Xamarin.TVOS10'))">
    <Reference Include="System.Runtime.Serialization" />    
  </ItemGroup>

  <ItemGroup Condition="$(TargetFramework.StartsWith('Xamarin.Mac'))">
    <Reference Include="System.Runtime.Serialization" />    
  </ItemGroup>

  <ItemGroup Condition="$(TargetFramework.StartsWith('MonoAndroid'))">
    <Reference Include="System.Runtime.Serialization" />    
  </ItemGroup>
  
  <ItemGroup Condition="$(TargetFramework.StartsWith('netcoreapp'))">
    <PackageReference Include="System.ComponentModel" Version="4.3.0" />
    <PackageReference Include="System.Diagnostics.Contracts" Version="4.3.0" />
    <PackageReference Include="System.Dynamic.Runtime" Version="4.3.0" />
    <PackageReference Include="System.Runtime.Serialization.Primitives" Version="4.3.0" />
  </ItemGroup>
  
  <ItemGroup>
    <ProjectReference Include="..\ReactiveUI\ReactiveUI.csproj" />
    <ProjectReference Include="..\ReactiveUI.Fody\ReactiveUI.Fody.csproj" ReferenceOutputAssembly="False" />
  </ItemGroup>
</Project><|MERGE_RESOLUTION|>--- conflicted
+++ resolved
@@ -16,15 +16,9 @@
   </PropertyGroup>
   
   <ItemGroup>
-<<<<<<< HEAD
-    <PackageReference Include="Fody" Version="6.0.5" PrivateAssets="None" />
-    <PackageReference Include="FodyPackaging" Version="6.0.5" PrivateAssets="All" />
-    <PackageReference Include="System.Reactive" Version="4.3.2" />
-=======
     <PackageReference Include="Fody" Version="6.1.1" PrivateAssets="None" />
     <PackageReference Include="FodyPackaging" Version="6.1.1" PrivateAssets="All" />
     <PackageReference Include="System.Reactive" Version="4.4.1" />
->>>>>>> 47e57a69
   </ItemGroup>
 
   <ItemGroup Condition="$(TargetFramework.StartsWith('netstandard'))">
