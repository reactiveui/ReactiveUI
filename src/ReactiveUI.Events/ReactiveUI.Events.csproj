--- conflicted
+++ resolved
@@ -14,7 +14,6 @@
     <PackageReference Include="System.Reactive" Version="3.1.0" />
   </ItemGroup>
 
-<<<<<<< HEAD
   <ItemGroup Condition=" '$(TargetFramework)' == 'net45' ">
     <Compile Include="Events_NET45.cs" Condition="Exists('Events_NET45.cs')" />
     <Reference Include="System.Xaml" />
@@ -24,8 +23,6 @@
     <Reference Include="WindowsBase" />
   </ItemGroup>
 
-=======
->>>>>>> 73dab1a3
   <ItemGroup Condition=" '$(TargetFramework)' == 'uap10.0' ">
     <Compile Include="Events_UWP.cs" Condition="Exists('Events_UWP.cs')" />
     <SDKReference Include="WindowsDesktop, Version=10.0.14393.0">
