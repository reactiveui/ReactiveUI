--- conflicted
+++ resolved
@@ -5,6 +5,8 @@
   </PropertyGroup>
   <PropertyGroup>
     <SplatVersion>16.1.1</SplatVersion>
+    <XamarinAndroidXCoreVersion>1.13.1.4</XamarinAndroidXCoreVersion>
+    <XamarinAndroidXLifecycleLiveDataVersion>2.8.4.1</XamarinAndroidXLifecycleLiveDataVersion>
   </PropertyGroup>
   <ItemGroup>
     <PackageVersion Include="coverlet.msbuild" Version="6.0.4" />
@@ -36,22 +38,13 @@
     <PackageVersion Include="System.IO.FileSystem.Primitives" Version="4.3.0" />
     <PackageVersion Include="System.Runtime.Serialization.Primitives" Version="4.3.0" />
     <PackageVersion Include="System.Text.Json" Version="9.0.8" />
-<<<<<<< HEAD
-    <PackageVersion Include="Verify.Xunit" Version="30.7.3" />
-    <PackageVersion Include="xunit" Version="2.9.3" />
-    <PackageVersion Include="xunit.runner.console" Version="2.9.3" />
-    <PackageVersion Include="xunit.runner.visualstudio" Version="3.1.4" />
-    <PackageVersion Include="Xunit.StaFact" Version="1.2.69" />
-=======
     <PackageVersion Include="Verify.NUnit" Version="30.7.3" />
     <PackageVersion Include="Xamarin.AndroidX.Core" Version="$(XamarinAndroidXCoreVersion)" />
     <PackageVersion Include="Xamarin.AndroidX.Preference" Version="1.2.1.9" />
     <PackageVersion Include="Xamarin.AndroidX.Legacy.Support.Core.UI" Version="1.0.0.29" />
     <PackageVersion Include="Xamarin.Google.Android.Material" Version="1.11.0.2" />
     <PackageVersion Include="Xamarin.AndroidX.Lifecycle.LiveData" Version="$(XamarinAndroidXLifecycleLiveDataVersion)" />
->>>>>>> 939cd4eb
     <PackageVersion Include="Microsoft.Windows.CsWinRT" Version="2.2.0" />
-    <PackageVersion Include="Xamarin.AndroidX.Preference" Version="1.2.1.11" />
   </ItemGroup>
   <ItemGroup Condition="'$(UseMaui)' != 'true'">
     <PackageVersion Include="Microsoft.WindowsAppSDK" Version="1.7.250606001" />
