--- conflicted
+++ resolved
@@ -12,13 +12,8 @@
   <ItemGroup>
     <PackageReference Include="System.Runtime.Serialization.Primitives" Version="4.3.0" />
     <PackageReference Include="Xamarin.AndroidX.AppCompat" Version="1.2.0.5" />
-<<<<<<< HEAD
-    <PackageReference Include="Xamarin.AndroidX.Fragment" Version="1.2.5.3" />
+    <PackageReference Include="Xamarin.AndroidX.Fragment" Version="1.2.5.4" />
     <PackageReference Include="Xamarin.AndroidX.Preference" Version="1.1.1.6" />
-=======
-    <PackageReference Include="Xamarin.AndroidX.Fragment" Version="1.2.5.4" />
-    <PackageReference Include="Xamarin.AndroidX.Preference" Version="1.1.1.5" />
->>>>>>> fb19bdae
     <PackageReference Include="Xamarin.AndroidX.RecyclerView" Version="1.1.0.5" />
     <Reference Include="System.Runtime.Serialization" />
   </ItemGroup>
