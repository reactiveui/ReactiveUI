--- conflicted
+++ resolved
@@ -13,11 +13,7 @@
     }
     public static class ObservableAsPropertyExtensions
     {
-<<<<<<< HEAD
-        public static ReactiveUI.ObservableAsPropertyHelper<TRet> ToPropertyEx<TObj, TRet>(this System.IObservable<TRet> item, TObj source, System.Linq.Expressions.Expression<System.Func<TObj, TRet>> property, TRet initialValue = null, bool deferSubscription = False, System.Reactive.Concurrency.IScheduler? scheduler = null)
-=======
         public static ReactiveUI.ObservableAsPropertyHelper<TRet> ToPropertyEx<TObj, TRet>(this System.IObservable<TRet> item, TObj source, System.Linq.Expressions.Expression<System.Func<TObj, TRet>> property, TRet initialValue = default, bool deferSubscription = false, System.Reactive.Concurrency.IScheduler scheduler = null)
->>>>>>> 47e57a69
             where TObj : ReactiveUI.ReactiveObject { }
     }
     [System.AttributeUsage(System.AttributeTargets.Property | System.AttributeTargets.All)]
