﻿// Copyright (c) 2019 .NET Foundation and Contributors. All rights reserved.
// Licensed to the .NET Foundation under one or more agreements.
// The .NET Foundation licenses this file to you under the MIT license.
// See the LICENSE file in the project root for full license information.

using System;
using System.Collections.Generic;
using System.Linq;
using System.Windows;
using System.Windows.Controls;
using System.Windows.Media;
using System.Windows.Media.Animation;

// This control is gratefully borrowed from http://blog.landdolphin.net/?p=17
// Thanks guys!
namespace ReactiveUI
{
    /// <summary>
    /// A ContentControl that animates the transition when its content is changed.
    /// </summary>
    [TemplatePart(Name = "PART_Container", Type = typeof(FrameworkElement))]
    [TemplatePart(Name = "PART_PreviousContentPresentationSite", Type = typeof(ContentPresenter))]
    [TemplatePart(Name = "PART_CurrentContentPresentationSite", Type = typeof(ContentPresenter))]
    [TemplateVisualState(Name = NormalState, GroupName = PresentationGroup)]
    public class TransitioningContentControl : ContentControl
    {
        /// <summary>
        /// <see cref="DependencyProperty"/> for the <see cref="Transition"/> property.
        /// </summary>
        public static readonly DependencyProperty TransitionProperty = DependencyProperty.RegisterAttached(
            "Transition",
            typeof(TransitionType),
            typeof(TransitioningContentControl),
            new PropertyMetadata(TransitionType.Fade, OnTransitionChanged));

        /// <summary>
        /// <see cref="DependencyProperty"/> for the <see cref="Transition"/> property.
        /// </summary>
        public static readonly DependencyProperty TransitionDirectionProperty = DependencyProperty.RegisterAttached(
            "TransitionDirection",
            typeof(TransitionDirection),
            typeof(TransitioningContentControl),
            new PropertyMetadata(TransitionDirection.Left));

        /// <summary>
        /// <see cref="DependencyProperty"/> for the <see cref="Transition"/> property.
        /// </summary>
        public static readonly DependencyProperty TransitionDurationProperty = DependencyProperty.RegisterAttached(
            "TransitionDuration",
            typeof(TimeSpan),
            typeof(TransitioningContentControl),
            new PropertyMetadata(TimeSpan.FromSeconds(0.3)));

        private const string PresentationGroup = "PresentationStates";
        private const string NormalState = "Normal";
        private bool _isTransitioning;
<<<<<<< HEAD
        private bool _canSplitTransition;
        private Storyboard? _startingTransition;
        private Storyboard? _completingTransition;
        private Grid? _container;
        private ContentPresenter? _previousContentPresentationSite;
        private ContentPresenter? _currentContentPresentationSite;
=======
        private Storyboard _startingTransition;
        private Storyboard _completingTransition;
        private Grid _container;
        private ContentPresenter _previousContentPresentationSite;
        private ContentPresenter _currentContentPresentationSite;
>>>>>>> 47e57a69

        /// <summary>
        /// Initializes a new instance of the <see cref="TransitioningContentControl"/> class.
        /// </summary>
        public TransitioningContentControl()
        {
            DefaultStyleKey = typeof(TransitioningContentControl);
        }

        /// <summary>
        /// Occurs when a transition has completed.
        /// </summary>
        public event RoutedEventHandler TransitionCompleted;

        /// <summary>
        /// Occurs when a transition has started.
        /// </summary>
        public event RoutedEventHandler TransitionStarted;

        /// <summary>
        /// Represents the type of transition that a TransitioningContentControl will perform.
        /// </summary>
        public enum TransitionType
        {
            /// <summary>
            /// A simple fading transition.
            /// </summary>
            Fade,

            /// <summary>
            /// A transition that slides old content out of view, and slides new content back in from the same direction.
            /// </summary>
            Move,

            /// <summary>
            /// A transition that keeps old content in view, and slides new content over.
            /// </summary>
            Slide,

            /// <summary>
            /// A transition that slides old content in view, and slider new content over it a little distance while changing opacity.
            /// </summary>
            Drop,

            /// <summary>
            /// A transition that slides old content out of view, then slides new content back in from the opposite direction.
            /// </summary>
            Bounce
        }

        /// <summary>
        /// Represents the type of transition that a TransitioningContentControl will perform.
        /// </summary>
        public enum TransitionDirection
        {
            /// <summary>
            /// Up direction.
            /// </summary>
            Up,

            /// <summary>
            /// Down direction.
            /// </summary>
            Down,

            /// <summary>
            /// Left direction.
            /// </summary>
            Left,

            /// <summary>
            /// Right direction.
            /// </summary>
            Right
        }

        /// <summary>
        /// Gets or sets the transition.
        /// </summary>
        /// <value>The transition.</value>
        public TransitionType Transition { get => (TransitionType)GetValue(TransitionProperty); set => SetValue(TransitionProperty, value); }

        /// <summary>
        /// Gets or sets the transition direction.
        /// </summary>
        /// <value>The direction.</value>
        public TransitionDirection Direction { get => (TransitionDirection)GetValue(TransitionDirectionProperty); set => SetValue(TransitionDirectionProperty, value); }

        /// <summary>
        /// Gets or sets the transition duration.
        /// </summary>
        /// <value>The duration.</value>
        public TimeSpan Duration { get => (TimeSpan)GetValue(TransitionDurationProperty); set => SetValue(TransitionDurationProperty, value); }

        private Storyboard? StartingTransition
        {
            get => _startingTransition;
            set
            {
                _startingTransition = value;
                if (_startingTransition != null)
                {
                    SetTransitionDefaultValues();
                }
            }
        }

        private Storyboard? CompletingTransition
        {
            get => _completingTransition;
            set
            {
                // Decouple transition.
                if (_completingTransition != null)
                {
                    _completingTransition.Completed -= OnTransitionCompleted;
                }

                _completingTransition = value;

                if (_completingTransition != null)
                {
                    _completingTransition.Completed += OnTransitionCompleted;
                    SetTransitionDefaultValues();
                }
            }
        }

        /// <inheritdoc/>
        public override void OnApplyTemplate()
        {
            // Wire up all of the various control parts.
            _container = (Grid)GetTemplateChild("PART_Container");
            if (_container == null)
            {
                throw new ArgumentException("PART_Container not found.");
            }

            _currentContentPresentationSite =
                (ContentPresenter)GetTemplateChild("PART_CurrentContentPresentationSite");
            if (_currentContentPresentationSite == null)
            {
                throw new ArgumentException("PART_CurrentContentPresentationSite not found.");
            }

            _previousContentPresentationSite =
                (ContentPresenter)GetTemplateChild("PART_PreviousContentPresentationSite");

            // Set the current content site to the first piece of content.
            _currentContentPresentationSite.Content = Content;
            VisualStateManager.GoToState(this, NormalState, false);
        }

        /// <summary>
        /// Called when the value of the <see cref="ContentControl.Content"/> property changes.
        /// </summary>
        /// <param name="oldContent">The old value of the <see cref="ContentControl.Content"/> property.</param>
        /// <param name="newContent">The new value of the <see cref="ContentControl.Content"/> property.</param>
        protected override void OnContentChanged(object oldContent, object newContent)
        {
            QueueTransition(oldContent, newContent);
            base.OnContentChanged(oldContent, newContent);
        }

        private static void OnTransitionChanged(DependencyObject d, DependencyPropertyChangedEventArgs e)
        {
            var transitioningContentControl = (TransitioningContentControl)d;
            var transition = (TransitionType)e.NewValue;
        }

        /// <summary>
        /// Aborts the transition.
        /// </summary>
        private void AbortTransition()
        {
            // Go to a normal state and release our hold on the old content.
            VisualStateManager.GoToState(this, NormalState, false);
            _isTransitioning = false;
            if (_previousContentPresentationSite != null)
            {
                _previousContentPresentationSite.Content = null;
            }
        }

        private void OnTransitionCompleted(object sender, EventArgs e)
        {
            AbortTransition();

            TransitionCompleted?.Invoke(this, new RoutedEventArgs());
        }

        private void RaiseTransitionStarted()
        {
            TransitionStarted?.Invoke(this, new RoutedEventArgs());
        }

        private void QueueTransition(object oldContent, object newContent)
        {
            // Both ContentPresenters must be available, otherwise a transition is useless.
            if (_currentContentPresentationSite != null && _previousContentPresentationSite != null)
            {
                _currentContentPresentationSite.Content = newContent;
                _previousContentPresentationSite.Content = oldContent;

                if (!_isTransitioning)
                {
                    string startingTransitionName;
                    if (Transition == TransitionType.Bounce)
                    {
                        // Wire up the completion transition.
                        var transitionInName = "Transition_" + Transition + Direction + "In";
                        CompletingTransition = GetTransitionStoryboardByName(transitionInName);

                        // Wire up the first transition to start the second transition when it's complete.
                        startingTransitionName = "Transition_" + Transition + Direction + "Out";
                        var transitionOut = GetTransitionStoryboardByName(startingTransitionName);
                        transitionOut.Completed += (sender, args) => VisualStateManager.GoToState(this, transitionInName, false);
                        StartingTransition = transitionOut;
                    }
                    else
                    {
                        startingTransitionName = Transition == TransitionType.Fade ? "Transition_Fade" : "Transition_" + Transition + Direction;
                        CompletingTransition = GetTransitionStoryboardByName(startingTransitionName);
                    }

                    // Start the transition.
                    _isTransitioning = true;
                    RaiseTransitionStarted();
                    VisualStateManager.GoToState(this, startingTransitionName, false);
                }
            }
            else
            {
                if (_currentContentPresentationSite != null)
                {
                    _currentContentPresentationSite.Content = newContent;
                }
            }
        }

        private Storyboard GetTransitionStoryboardByName(string transitionName)
        {
            // Hook up the CurrentTransition.
            var presentationGroup =
                ((IEnumerable<VisualStateGroup>)VisualStateManager.GetVisualStateGroups(_container)).FirstOrDefault(o => o.Name == PresentationGroup);
            if (presentationGroup == null)
            {
                throw new ArgumentException("Invalid VisualStateGroup.");
            }

            var transition =
                ((IEnumerable<VisualState>)presentationGroup.States).Where(o => o.Name == transitionName).Select(
                    o => o.Storyboard).FirstOrDefault();
            if (transition == null)
            {
                throw new ArgumentException("Invalid transition");
            }

            return transition;
        }

        /// <summary>
        /// Sets default values for certain transition types.
        /// </summary>
        private void SetTransitionDefaultValues()
        {
<<<<<<< HEAD
            // Do some special handling of particular transitions so that we get nice smooth transitions that utilize the size of the content.
            if (Transition == TransitionType.FadeDown && CompletingTransition != null)
=======
            // Do some special handling of particular transitions so that we get nice smooth transitions that utilise the size of the content.
            if (Transition == TransitionType.Fade)
>>>>>>> 47e57a69
            {
                var completingDoubleAnimation = (DoubleAnimation)CompletingTransition.Children[0];
                var startingDoubleAnimation = (DoubleAnimation)CompletingTransition.Children[1];
                startingDoubleAnimation.Duration = Duration;
                completingDoubleAnimation.Duration = Duration;
            }

            if (Transition == TransitionType.Slide)
            {
                var startingDoubleAnimation = (DoubleAnimation)CompletingTransition.Children[0];
                startingDoubleAnimation.Duration = Duration;
                if (Direction == TransitionDirection.Down)
                {
                    startingDoubleAnimation.From = -ActualHeight;
                }

                if (Direction == TransitionDirection.Up)
                {
                    startingDoubleAnimation.From = ActualHeight;
                }

                if (Direction == TransitionDirection.Right)
                {
                    startingDoubleAnimation.From = -ActualWidth;
                }

                if (Direction == TransitionDirection.Left)
                {
                    startingDoubleAnimation.From = ActualWidth;
                }
            }

            if (Transition == TransitionType.Move)
            {
                var completingDoubleAnimation = (DoubleAnimation)CompletingTransition.Children[0];
                var startingDoubleAnimation = (DoubleAnimation)CompletingTransition.Children[1];
                startingDoubleAnimation.Duration = Duration;
                completingDoubleAnimation.Duration = Duration;
                if (Direction == TransitionDirection.Down)
                {
                    startingDoubleAnimation.To = ActualHeight;
                    completingDoubleAnimation.From = -ActualHeight;
                }

                if (Direction == TransitionDirection.Up)
                {
                    startingDoubleAnimation.To = -ActualHeight;
                    completingDoubleAnimation.From = ActualHeight;
                }

                if (Direction == TransitionDirection.Right)
                {
                    startingDoubleAnimation.To = ActualWidth;
                    completingDoubleAnimation.From = -ActualWidth;
                }

                if (Direction == TransitionDirection.Left)
                {
                    startingDoubleAnimation.To = -ActualWidth;
                    completingDoubleAnimation.From = ActualWidth;
                }
            }

            if (Transition == TransitionType.Bounce)
            {
                if (Direction == TransitionDirection.Down)
                {
                    if (CompletingTransition != null)
                    {
                        var completingDoubleAnimation = (DoubleAnimationUsingKeyFrames)CompletingTransition.Children[0];
                        completingDoubleAnimation.KeyFrames[1].Value = ActualHeight;
                    }

                    if (StartingTransition != null)
                    {
                        var startingDoubleAnimation = (DoubleAnimation)StartingTransition.Children[0];
                        startingDoubleAnimation.To = ActualHeight;
                    }
                }

                if (Direction == TransitionDirection.Up)
                {
                    if (CompletingTransition != null)
                    {
                        var completingDoubleAnimation = (DoubleAnimationUsingKeyFrames)CompletingTransition.Children[0];
                        completingDoubleAnimation.KeyFrames[1].Value = -ActualHeight;
                    }

                    if (StartingTransition != null)
                    {
                        var startingDoubleAnimation = (DoubleAnimation)StartingTransition.Children[0];
                        startingDoubleAnimation.To = -ActualHeight;
                    }
                }

                if (Direction == TransitionDirection.Right)
                {
                    if (CompletingTransition != null)
                    {
                        var completingDoubleAnimation = (DoubleAnimationUsingKeyFrames)CompletingTransition.Children[0];
                        completingDoubleAnimation.KeyFrames[1].Value = ActualWidth;
                    }

                    if (StartingTransition != null)
                    {
                        var startingDoubleAnimation = (DoubleAnimation)StartingTransition.Children[0];
                        startingDoubleAnimation.To = ActualWidth;
                    }
                }

                if (Direction == TransitionDirection.Left)
                {
                    if (CompletingTransition != null)
                    {
                        var completingDoubleAnimation = (DoubleAnimationUsingKeyFrames)CompletingTransition.Children[0];
                        completingDoubleAnimation.KeyFrames[1].Value = -ActualWidth;
                    }

                    if (StartingTransition != null)
                    {
                        var startingDoubleAnimation = (DoubleAnimation)StartingTransition.Children[0];
                        startingDoubleAnimation.To = -ActualWidth;
                    }
                }
            }
        }
    }
}<|MERGE_RESOLUTION|>--- conflicted
+++ resolved
@@ -54,20 +54,11 @@
         private const string PresentationGroup = "PresentationStates";
         private const string NormalState = "Normal";
         private bool _isTransitioning;
-<<<<<<< HEAD
-        private bool _canSplitTransition;
-        private Storyboard? _startingTransition;
-        private Storyboard? _completingTransition;
-        private Grid? _container;
-        private ContentPresenter? _previousContentPresentationSite;
-        private ContentPresenter? _currentContentPresentationSite;
-=======
         private Storyboard _startingTransition;
         private Storyboard _completingTransition;
         private Grid _container;
         private ContentPresenter _previousContentPresentationSite;
         private ContentPresenter _currentContentPresentationSite;
->>>>>>> 47e57a69
 
         /// <summary>
         /// Initializes a new instance of the <see cref="TransitioningContentControl"/> class.
@@ -162,7 +153,7 @@
         /// <value>The duration.</value>
         public TimeSpan Duration { get => (TimeSpan)GetValue(TransitionDurationProperty); set => SetValue(TransitionDurationProperty, value); }
 
-        private Storyboard? StartingTransition
+        private Storyboard StartingTransition
         {
             get => _startingTransition;
             set
@@ -334,13 +325,8 @@
         /// </summary>
         private void SetTransitionDefaultValues()
         {
-<<<<<<< HEAD
-            // Do some special handling of particular transitions so that we get nice smooth transitions that utilize the size of the content.
-            if (Transition == TransitionType.FadeDown && CompletingTransition != null)
-=======
             // Do some special handling of particular transitions so that we get nice smooth transitions that utilise the size of the content.
             if (Transition == TransitionType.Fade)
->>>>>>> 47e57a69
             {
                 var completingDoubleAnimation = (DoubleAnimation)CompletingTransition.Children[0];
                 var startingDoubleAnimation = (DoubleAnimation)CompletingTransition.Children[1];
