﻿// Copyright (c) 2020 .NET Foundation and Contributors. All rights reserved.
// Licensed to the .NET Foundation under one or more agreements.
// The .NET Foundation licenses this file to you under the MIT license.
// See the LICENSE file in the project root for full license information.

using System;
using System.Collections.Generic;
using System.Linq;
using System.Windows;
using System.Windows.Controls;
using System.Windows.Media;
using System.Windows.Media.Animation;
using System.Windows.Media.Imaging;

// This control is gratefully borrowed from http://blog.landdolphin.net/?p=17
// Thanks guys!
namespace ReactiveUI
{
    /// <summary>
    /// A ContentControl that animates the transition when its content is changed.
    /// </summary>
    [TemplatePart(Name = "PART_Container", Type = typeof(FrameworkElement))]
    [TemplatePart(Name = "PART_PreviousImageSite", Type = typeof(Image))]
    [TemplatePart(Name = "PART_CurrentContentPresentationSite", Type = typeof(ContentPresenter))]
    [TemplateVisualState(Name = NormalState, GroupName = PresentationGroup)]
    public class TransitioningContentControl : ContentControl
    {
        /// <summary>
        /// <see cref="DependencyProperty"/> for the <see cref="Transition"/> property.
        /// </summary>
        public static readonly DependencyProperty TransitionProperty = DependencyProperty.RegisterAttached(
            nameof(Transition),
            typeof(TransitionType),
            typeof(TransitioningContentControl),
            new PropertyMetadata(TransitionType.Fade));

        /// <summary>
        /// <see cref="DependencyProperty"/> for the <see cref="Transition"/> property.
        /// </summary>
        public static readonly DependencyProperty TransitionDirectionProperty = DependencyProperty.RegisterAttached(
            nameof(TransitionDirection),
            typeof(TransitionDirection),
            typeof(TransitioningContentControl),
            new PropertyMetadata(TransitionDirection.Left));

        /// <summary>
        /// <see cref="DependencyProperty"/> for the <see cref="Transition"/> property.
        /// </summary>
        public static readonly DependencyProperty TransitionDurationProperty = DependencyProperty.RegisterAttached(
            nameof(Duration),
            typeof(TimeSpan),
            typeof(TransitioningContentControl),
            new PropertyMetadata(TimeSpan.FromSeconds(0.3)));

        private const string PresentationGroup = "PresentationStates";
        private const string NormalState = "Normal";
        private bool _isTransitioning;
        private Storyboard? _startingTransition;
        private Storyboard? _completingTransition;
        private Grid? _container;
        private Image? _previousImageSite;
        private ContentPresenter? _currentContentPresentationSite;

        /// <summary>
        /// Initializes a new instance of the <see cref="TransitioningContentControl"/> class.
        /// </summary>
        public TransitioningContentControl()
        {
            DefaultStyleKey = typeof(TransitioningContentControl);
        }

        /// <summary>
        /// Occurs when a transition has completed.
        /// </summary>
        public event RoutedEventHandler? TransitionCompleted;

        /// <summary>
        /// Occurs when a transition has started.
        /// </summary>
        public event RoutedEventHandler? TransitionStarted;

        /// <summary>
        /// Represents the type of transition that a TransitioningContentControl will perform.
        /// </summary>
        public enum TransitionType
        {
            /// <summary>
            /// A simple fading transition.
            /// </summary>
            Fade,

            /// <summary>
            /// A transition that slides old content out of view, and slides new content back in from the same direction.
            /// </summary>
            Move,

            /// <summary>
            /// A transition that keeps old content in view, and slides new content over.
            /// </summary>
            Slide,

            /// <summary>
            /// A transition that slides old content in view, and slider new content over it a little distance while changing opacity.
            /// </summary>
            Drop,

            /// <summary>
            /// A transition that slides old content out of view, then slides new content back in from the opposite direction.
            /// </summary>
            Bounce
        }

        /// <summary>
        /// Represents the type of transition that a TransitioningContentControl will perform.
        /// </summary>
        public enum TransitionDirection
        {
            /// <summary>
            /// Up direction.
            /// </summary>
            Up,

            /// <summary>
            /// Down direction.
            /// </summary>
            Down,

            /// <summary>
            /// Left direction.
            /// </summary>
            Left,

            /// <summary>
            /// Right direction.
            /// </summary>
            Right
        }

        /// <summary>
        /// Gets or sets the transition.
        /// </summary>
        /// <value>The transition.</value>
        public TransitionType Transition { get => (TransitionType)GetValue(TransitionProperty); set => SetValue(TransitionProperty, value); }

        /// <summary>
        /// Gets or sets the transition direction.
        /// </summary>
        /// <value>The direction.</value>
        public TransitionDirection Direction { get => (TransitionDirection)GetValue(TransitionDirectionProperty); set => SetValue(TransitionDirectionProperty, value); }

        /// <summary>
        /// Gets or sets the transition duration.
        /// </summary>
        /// <value>The duration.</value>
        public TimeSpan Duration { get => (TimeSpan)GetValue(TransitionDurationProperty); set => SetValue(TransitionDurationProperty, value); }

        private Storyboard? StartingTransition
        {
            get => _startingTransition;
            set
            {
                _startingTransition = value;
                if (_startingTransition != null)
                {
                    SetTransitionDefaultValues();
                }
            }
        }

        private Storyboard? CompletingTransition
        {
            get => _completingTransition;
            set
            {
                // Decouple transition.
                if (_completingTransition != null)
                {
                    _completingTransition.Completed -= OnTransitionCompleted;
                }

                _completingTransition = value;

                if (_completingTransition != null)
                {
                    _completingTransition.Completed += OnTransitionCompleted;
                    SetTransitionDefaultValues();
                }
            }
        }

        /// <inheritdoc/>
        public override void OnApplyTemplate()
        {
            // Wire up all of the various control parts.
            _container = GetTemplateChild("PART_Container") as Grid;
            if (_container == null)
            {
                throw new ArgumentException("PART_Container not found.");
            }

            _currentContentPresentationSite = GetTemplateChild("PART_CurrentContentPresentationSite") as ContentPresenter;
            if (_currentContentPresentationSite == null)
            {
                throw new ArgumentException("PART_CurrentContentPresentationSite not found.");
            }

            _previousImageSite = GetTemplateChild("PART_PreviousImageSite") as Image;

            // Set the current content site to the first piece of content.
            _currentContentPresentationSite.Content = Content;
            VisualStateManager.GoToState(this, NormalState, false);
        }

        /// <summary>
        /// Called when the value of the <see cref="ContentControl.Content"/> property changes.
        /// </summary>
        /// <param name="oldContent">The old value of the <see cref="ContentControl.Content"/> property.</param>
        /// <param name="newContent">The new value of the <see cref="ContentControl.Content"/> property.</param>
        protected override void OnContentChanged(object oldContent, object newContent)
        {
            QueueTransition(newContent);
            base.OnContentChanged(oldContent, newContent);
        }

        private static RenderTargetBitmap? GetRenderTargetBitmapFromUiElement(UIElement uiElement)
        {
<<<<<<< HEAD
            if (uiElement.RenderSize.Height == 0 || uiElement.RenderSize.Width == 0)
            {
                return default;
=======
            if (uiElement.RenderSize.Height == 0)
            {
                return default!;
>>>>>>> d9f138ec
            }

            DpiScale dpiScale = VisualTreeHelper.GetDpi(uiElement);

            var renderTargetBitmap = new RenderTargetBitmap(
                                                            Convert.ToInt32(uiElement.RenderSize.Width * dpiScale.DpiScaleX),
                                                            Convert.ToInt32(uiElement.RenderSize.Height * dpiScale.DpiScaleY),
                                                            dpiScale.PixelsPerInchX,
                                                            dpiScale.PixelsPerInchY,
                                                            PixelFormats.Pbgra32);

            renderTargetBitmap.Render(uiElement);
            renderTargetBitmap.Freeze();

            return renderTargetBitmap;
        }

        /// <summary>
        /// Aborts the transition.
        /// </summary>
        private void AbortTransition()
        {
            // Go to a normal state and release our hold on the old content.
            VisualStateManager.GoToState(this, NormalState, false);
            _isTransitioning = false;

            if (_previousImageSite != null)
            {
                if (_previousImageSite.Source is RenderTargetBitmap renderTargetBitmap)
                {
                    renderTargetBitmap.Clear();
                }

                // https://github.com/dotnet/wpf/issues/2397
                _previousImageSite.Source = null;
                _previousImageSite.UpdateLayout();
            }
        }

        private void OnTransitionCompleted(object? sender, EventArgs e)
        {
            AbortTransition();

            TransitionCompleted?.Invoke(this, new RoutedEventArgs());
        }

        private void RaiseTransitionStarted()
        {
            TransitionStarted?.Invoke(this, new RoutedEventArgs());
        }

        private void QueueTransition(object newContent)
        {
            // Both ContentPresenters must be available, otherwise a transition is useless.
            if (_currentContentPresentationSite == null)
            {
                return;
            }

            if (_isTransitioning || _previousImageSite == null)
            {
                _currentContentPresentationSite.Content = newContent;
                return;
            }

            _previousImageSite.Source = GetRenderTargetBitmapFromUiElement(_currentContentPresentationSite);

            _currentContentPresentationSite.Content = newContent;
            string startingTransitionName;

            if (Transition == TransitionType.Bounce)
            {
                // Wire up the completion transition.
                var transitionInName = $"Transition_{Transition}{Direction}In";
                CompletingTransition = GetTransitionStoryboardByName(transitionInName);

                // Wire up the first transition to start the second transition when it's complete.
                startingTransitionName = $"Transition_{Transition}{Direction}Out";
                Storyboard transitionOut = GetTransitionStoryboardByName(startingTransitionName);

                transitionOut.Completed += (sender, args) => VisualStateManager.GoToState(
                    this,
                    transitionInName,
                    false);

                StartingTransition = transitionOut;
            }
            else
            {
                startingTransitionName = Transition == TransitionType.Fade
                                             ? "Transition_Fade"
                                             : $"Transition_{Transition}{Direction}";

                CompletingTransition = GetTransitionStoryboardByName(startingTransitionName);
            }

            // Start the transition.
            _isTransitioning = true;
            RaiseTransitionStarted();

            VisualStateManager.GoToState(
                                         this,
                                         startingTransitionName,
                                         false);
        }

        private Storyboard GetTransitionStoryboardByName(string transitionName)
        {
            // Hook up the CurrentTransition.
            var presentationGroup =
                ((IEnumerable<VisualStateGroup>)VisualStateManager.GetVisualStateGroups(_container!))!.FirstOrDefault(o => o.Name == PresentationGroup);
            if (presentationGroup == null)
            {
                throw new ArgumentException("Invalid VisualStateGroup.");
            }

            var transition =
                ((IEnumerable<VisualState>)presentationGroup.States).Where(o => o.Name == transitionName).Select(
                    o => o.Storyboard).FirstOrDefault();
            if (transition == null)
            {
                throw new ArgumentException("Invalid transition");
            }

            return transition;
        }

        /// <summary>
        /// Sets default values for certain transition types.
        /// </summary>
        private void SetTransitionDefaultValues()
        {
            // Do some special handling of particular transitions so that we get nice smooth transitions that utilise the size of the content.
            switch (Transition)
            {
                case TransitionType.Fade:
                {
                    if (CompletingTransition is null)
                    {
                        return;
                    }

                    var completingDoubleAnimation = (DoubleAnimation)CompletingTransition.Children[0];
                    completingDoubleAnimation.Duration = Duration;
                    var startingDoubleAnimation = (DoubleAnimation)CompletingTransition.Children[1];
                    startingDoubleAnimation.Duration = Duration;

                    break;
                }

                case TransitionType.Slide:
                {
                    if (CompletingTransition is null)
                    {
                        return;
                    }

                    var startingDoubleAnimation = (DoubleAnimation)CompletingTransition.Children[0];
                    startingDoubleAnimation.Duration = Duration;

                    startingDoubleAnimation.From = Direction switch
                    {
                        TransitionDirection.Down => -ActualHeight,
                        TransitionDirection.Up => ActualHeight,
                        TransitionDirection.Right => -ActualWidth,
                        TransitionDirection.Left => ActualWidth,
                        _ => throw new ArgumentOutOfRangeException(nameof(TransitionDirection))
                    };

                    break;
                }

                case TransitionType.Move:
                {
                    if (CompletingTransition is null)
                    {
                        return;
                    }

                    var completingDoubleAnimation = (DoubleAnimation)CompletingTransition.Children[0];
                    var startingDoubleAnimation = (DoubleAnimation)CompletingTransition.Children[1];
                    startingDoubleAnimation.Duration = Duration;
                    completingDoubleAnimation.Duration = Duration;

                    switch (Direction)
                    {
                        case TransitionDirection.Down:
                            startingDoubleAnimation.To = ActualHeight;
                            completingDoubleAnimation.From = -ActualHeight;

                            break;
                        case TransitionDirection.Up:
                            startingDoubleAnimation.To = -ActualHeight;
                            completingDoubleAnimation.From = ActualHeight;

                            break;
                        case TransitionDirection.Right:
                            startingDoubleAnimation.To = ActualWidth;
                            completingDoubleAnimation.From = -ActualWidth;

                            break;
                        case TransitionDirection.Left:
                            startingDoubleAnimation.To = -ActualWidth;
                            completingDoubleAnimation.From = ActualWidth;

                            break;
                        default: throw new ArgumentOutOfRangeException(nameof(TransitionDirection));
                    }

                    break;
                }

                case TransitionType.Bounce:
                {
                    if (CompletingTransition != null)
                    {
                        var completingDoubleAnimation = (DoubleAnimationUsingKeyFrames)CompletingTransition.Children[0];
                        completingDoubleAnimation.KeyFrames[1].Value = ActualHeight;
                    }

                    if (StartingTransition is null)
                    {
                        return;
                    }

                    var startingDoubleAnimation = (DoubleAnimation)StartingTransition.Children[0];

                    startingDoubleAnimation.To = Direction switch
                    {
                        TransitionDirection.Down => ActualHeight,
                        TransitionDirection.Up => -ActualHeight,
                        TransitionDirection.Right => ActualWidth,
                        TransitionDirection.Left => -ActualWidth,
                        _ => throw new ArgumentOutOfRangeException(nameof(TransitionDirection))
                    };

                    break;
                }

                case TransitionType.Drop: break;
                default: throw new ArgumentOutOfRangeException(nameof(TransitionDirection));
            }
        }
    }
}<|MERGE_RESOLUTION|>--- conflicted
+++ resolved
@@ -224,15 +224,10 @@
 
         private static RenderTargetBitmap? GetRenderTargetBitmapFromUiElement(UIElement uiElement)
         {
-<<<<<<< HEAD
             if (uiElement.RenderSize.Height == 0 || uiElement.RenderSize.Width == 0)
             {
                 return default;
-=======
-            if (uiElement.RenderSize.Height == 0)
-            {
-                return default!;
->>>>>>> d9f138ec
+
             }
 
             DpiScale dpiScale = VisualTreeHelper.GetDpi(uiElement);
