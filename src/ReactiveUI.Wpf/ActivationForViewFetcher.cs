--- conflicted
+++ resolved
@@ -56,7 +56,6 @@
                                                                           x => fe.Unloaded += x,
                                                                           x => fe.Unloaded -= x);
 
-<<<<<<< HEAD
         var windowActivation = GetActivationForWindow(view);
 
         return viewLoaded
@@ -65,14 +64,6 @@
                .Merge(windowActivation)
                .DistinctUntilChanged();
     }
-=======
-            return viewLoaded
-                .Merge(viewUnloaded)
-                .Merge(hitTestVisible)
-                .Merge(windowActivation)
-                .DistinctUntilChanged();
-        }
->>>>>>> a43e99ae
 
     private static IObservable<bool> GetActivationForWindow(IActivatableView view)
     {
@@ -80,19 +71,16 @@
         {
             return Observable<bool>.Empty;
         }
-<<<<<<< HEAD
 
         var viewClosed = Observable.FromEvent<EventHandler, bool>(
-                                                                  eventHandler =>
-                                                                  {
-                                                                      void Handler(object? sender, EventArgs e) => eventHandler(false);
-                                                                      return Handler;
-                                                                  },
-                                                                  x => window.Closed += x,
-                                                                  x => window.Closed -= x);
+            eventHandler =>
+            {
+                void Handler(object? sender, EventArgs e) => eventHandler(false);
+                return Handler;
+            },
+            x => window.Closed += x,
+            x => window.Closed -= x);
 
         return viewClosed;
-=======
->>>>>>> a43e99ae
     }
 }