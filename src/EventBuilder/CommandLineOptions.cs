--- conflicted
+++ resolved
@@ -19,11 +19,8 @@
         XamForms,
         UWP,
         Winforms,
-<<<<<<< HEAD
-        TVOS
-=======
+        TVOS,
         Essentials
->>>>>>> 6fa6de27
     }
 
     public class CommandLineOptions
