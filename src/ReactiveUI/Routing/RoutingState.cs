﻿// Copyright (c) 2023 .NET Foundation and Contributors. All rights reserved.
// Licensed to the .NET Foundation under one or more agreements.
// The .NET Foundation licenses this file to you under the MIT license.
// See the LICENSE file in the project root for full license information.

using System.Collections.ObjectModel;
using System.Runtime.Serialization;
<<<<<<< HEAD
using System.Text.Json.Serialization;
=======

>>>>>>> 8f11df40
using DynamicData;
using DynamicData.Binding;
#pragma warning disable 8618

namespace ReactiveUI;

/// <summary>
/// RoutingState manages the ViewModel Stack and allows ViewModels to
/// navigate to other ViewModels.
/// </summary>
[DataContract]
public class RoutingState : ReactiveObject
{
    [IgnoreDataMember]
    [JsonIgnore]
    private readonly IScheduler _scheduler;

    /// <summary>
    /// Initializes static members of the <see cref="RoutingState"/> class.
    /// </summary>R
    static RoutingState() => RxApp.EnsureInitialized();

    /// <summary>
    /// Initializes a new instance of the <see cref="RoutingState"/> class.
    /// </summary>
    /// <param name="scheduler">A scheduler for where to send navigation changes to.</param>
    public RoutingState(IScheduler? scheduler = null)
    {
        _scheduler = scheduler ?? RxApp.MainThreadScheduler;
        NavigationStack = new();
        SetupRx();
    }

    /// <summary>
    /// Gets the current navigation stack, the last element in the
    /// collection being the currently visible ViewModel.
    /// </summary>
    [DataMember]
    [JsonRequired]
    public ObservableCollection<IRoutableViewModel> NavigationStack { get; }

    /// <summary>
    /// Gets or sets a command which will navigate back to the previous element in the stack.
    /// </summary>
    [IgnoreDataMember]
<<<<<<< HEAD
    [JsonIgnore]
    public ReactiveCommand<Unit, IRoutableViewModel?> NavigateBack { get; protected set; }
=======
    public ReactiveCommand<Unit, IRoutableViewModel> NavigateBack { get; protected set; }
>>>>>>> 8f11df40

    /// <summary>
    /// Gets or sets a command that navigates to the a new element in the stack - the Execute parameter
    /// must be a ViewModel that implements IRoutableViewModel.
    /// </summary>
    [IgnoreDataMember]
    [JsonIgnore]
    public ReactiveCommand<IRoutableViewModel, IRoutableViewModel> Navigate { get; protected set; }

    /// <summary>
    /// Gets or sets a command that navigates to a new element and resets the navigation stack (i.e. the
    /// new ViewModel will now be the only element in the stack) - the
    /// Execute parameter must be a ViewModel that implements
    /// IRoutableViewModel.
    /// </summary>
    [IgnoreDataMember]
    [JsonIgnore]
    public ReactiveCommand<IRoutableViewModel, IRoutableViewModel> NavigateAndReset { get; protected set; }

    /// <summary>
    /// Gets or sets the current view model which is to be shown for the Routing.
    /// </summary>
    [IgnoreDataMember]
<<<<<<< HEAD
    [JsonIgnore]
    public IObservable<IRoutableViewModel?> CurrentViewModel { get; protected set; }
=======
    public IObservable<IRoutableViewModel> CurrentViewModel { get; protected set; }
>>>>>>> 8f11df40

    /// <summary>
    /// Gets or sets an observable which will signal when the Navigation changes.
    /// </summary>
    [IgnoreDataMember]
    [JsonIgnore]
    public IObservable<IChangeSet<IRoutableViewModel>> NavigationChanged { get; protected set; } // TODO: Create Test

    [OnDeserialized]
#pragma warning disable RCS1163 // Unused parameter.
#pragma warning disable RCS1231 // Make parameter ref read-only.
    private void SetupRx(StreamingContext sc) => SetupRx();
#pragma warning restore RCS1231 // Make parameter ref read-only.
#pragma warning restore RCS1163 // Unused parameter.

    private void SetupRx()
    {
        var navigateScheduler = _scheduler;
        NavigationChanged = NavigationStack.ToObservableChangeSet();

        var countAsBehavior = Observable.Defer(() => Observable.Return(NavigationStack.Count)).Concat(NavigationChanged.CountChanged().Select(_ => NavigationStack.Count));
        NavigateBack =
            ReactiveCommand.CreateFromObservable(
                            () =>
                            {
                                NavigationStack.RemoveAt(NavigationStack.Count - 1);
                                return Observable.Return(NavigationStack.Count > 0 ? NavigationStack[NavigationStack.Count - 1] : default!).ObserveOn(navigateScheduler);
                            },
                            countAsBehavior.Select(x => x > 1));

        Navigate = ReactiveCommand.CreateFromObservable<IRoutableViewModel, IRoutableViewModel>(
         vm =>
         {
             if (vm is null)
             {
                 throw new Exception("Navigate must be called on an IRoutableViewModel");
             }

             NavigationStack.Add(vm);
             return Observable.Return(vm).ObserveOn(navigateScheduler);
         });

        NavigateAndReset = ReactiveCommand.CreateFromObservable<IRoutableViewModel, IRoutableViewModel>(
         vm =>
         {
             NavigationStack.Clear();
             return Navigate.Execute(vm);
         });

        CurrentViewModel = Observable.Defer(() => Observable.Return(NavigationStack.LastOrDefault()!)).Concat(NavigationChanged.Select(_ => NavigationStack.LastOrDefault()!));
    }
}<|MERGE_RESOLUTION|>--- conflicted
+++ resolved
@@ -5,11 +5,7 @@
 
 using System.Collections.ObjectModel;
 using System.Runtime.Serialization;
-<<<<<<< HEAD
 using System.Text.Json.Serialization;
-=======
-
->>>>>>> 8f11df40
 using DynamicData;
 using DynamicData.Binding;
 #pragma warning disable 8618
@@ -55,12 +51,8 @@
     /// Gets or sets a command which will navigate back to the previous element in the stack.
     /// </summary>
     [IgnoreDataMember]
-<<<<<<< HEAD
     [JsonIgnore]
-    public ReactiveCommand<Unit, IRoutableViewModel?> NavigateBack { get; protected set; }
-=======
     public ReactiveCommand<Unit, IRoutableViewModel> NavigateBack { get; protected set; }
->>>>>>> 8f11df40
 
     /// <summary>
     /// Gets or sets a command that navigates to the a new element in the stack - the Execute parameter
@@ -84,12 +76,8 @@
     /// Gets or sets the current view model which is to be shown for the Routing.
     /// </summary>
     [IgnoreDataMember]
-<<<<<<< HEAD
     [JsonIgnore]
-    public IObservable<IRoutableViewModel?> CurrentViewModel { get; protected set; }
-=======
     public IObservable<IRoutableViewModel> CurrentViewModel { get; protected set; }
->>>>>>> 8f11df40
 
     /// <summary>
     /// Gets or sets an observable which will signal when the Navigation changes.
