--- conflicted
+++ resolved
@@ -53,14 +53,11 @@
         /// <param name="resolveMembers">The resolve members.</param>
         public static void WireUpControls(this ILayoutViewHost layoutHost, ResolveStrategy resolveMembers = ResolveStrategy.Implicit)
         {
-<<<<<<< HEAD
-=======
             if (layoutHost == null)
             {
                 throw new ArgumentNullException(nameof(layoutHost));
             }
 
->>>>>>> 6846fb12
             var members = layoutHost.GetWireUpMembers(resolveMembers).ToList();
             foreach (var member in members)
             {
@@ -84,18 +81,13 @@
         /// <param name="resolveMembers">The resolve members.</param>
         public static void WireUpControls(this View view, ResolveStrategy resolveMembers = ResolveStrategy.Implicit)
         {
-<<<<<<< HEAD
+            if (view == null)
+            {
+                throw new ArgumentNullException(nameof(view));
+            }
+
             var members = view.GetWireUpMembers(resolveMembers);
 
-=======
-            if (view == null)
-            {
-                throw new ArgumentNullException(nameof(view));
-            }
-
-            var members = view.GetWireUpMembers(resolveMembers);
-
->>>>>>> 6846fb12
             foreach (var member in members)
             {
                 try
@@ -123,18 +115,13 @@
         /// <param name="resolveMembers">The resolve members.</param>
         public static void WireUpControls(this Fragment fragment, View inflatedView, ResolveStrategy resolveMembers = ResolveStrategy.Implicit)
         {
-<<<<<<< HEAD
+            if (fragment == null)
+            {
+                throw new ArgumentNullException(nameof(fragment));
+            }
+
             var members = fragment.GetWireUpMembers(resolveMembers);
 
-=======
-            if (fragment == null)
-            {
-                throw new ArgumentNullException(nameof(fragment));
-            }
-
-            var members = fragment.GetWireUpMembers(resolveMembers);
-
->>>>>>> 6846fb12
             foreach (var member in members)
             {
                 try
@@ -160,18 +147,13 @@
         /// <param name="resolveMembers">The resolve members.</param>
         public static void WireUpControls(this Activity activity, ResolveStrategy resolveMembers = ResolveStrategy.Implicit)
         {
-<<<<<<< HEAD
+            if (activity == null)
+            {
+                throw new ArgumentNullException(nameof(activity));
+            }
+
             var members = activity.GetWireUpMembers(resolveMembers);
 
-=======
-            if (activity == null)
-            {
-                throw new ArgumentNullException(nameof(activity));
-            }
-
-            var members = activity.GetWireUpMembers(resolveMembers);
-
->>>>>>> 6846fb12
             foreach (var member in members)
             {
                 try
@@ -217,32 +199,19 @@
 
         private static View GetCachedControl(string propertyName, object rootView, Func<View> fetchControlFromView)
         {
-            View ret;
             var ourViewCache = viewCache.GetOrCreateValue(rootView);
 
-<<<<<<< HEAD
-            if (ourViewCache.TryGetValue(propertyName, out ret))
-=======
             if (ourViewCache.TryGetValue(propertyName, out View ret))
->>>>>>> 6846fb12
             {
                 return ret;
             }
 
             ret = fetchControlFromView();
-<<<<<<< HEAD
 
             ourViewCache.Add(propertyName, ret);
             return ret;
         }
 
-=======
-
-            ourViewCache.Add(propertyName, ret);
-            return ret;
-        }
-
->>>>>>> 6846fb12
         private static int GetControlIdByName(Assembly assembly, string name)
         {
             var ids = _controlIds.GetOrAdd(
