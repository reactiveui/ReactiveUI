// Copyright (c) 2023 .NET Foundation and Contributors. All rights reserved.
// Licensed to the .NET Foundation under one or more agreements.
// The .NET Foundation licenses this file to you under the MIT license.
// See the LICENSE file in the project root for full license information.

using System.Reflection;
using System.Windows.Input;
using Foundation;
using ObjCRuntime;

#if UIKIT
using UIKit;
#else
using AppKit;
#endif

namespace ReactiveUI;

/// <summary>
/// TargetActionCommandBinder is an implementation of command binding that
/// understands Cocoa's Target / Action Framework. Many controls in Cocoa
/// that are effectively command sources (i.e. Buttons, Menus, etc),
/// participate in this framework.
/// </summary>
public class TargetActionCommandBinder : ICreatesCommandBinding
{
    private readonly Type[] _validTypes;

    /// <summary>
    /// Initializes a new instance of the <see cref="TargetActionCommandBinder"/> class.
    /// </summary>
    public TargetActionCommandBinder() =>
#if UIKIT
        _validTypes =
        [
            typeof(UIControl),
        ];
#else
        _validTypes =
        [
            typeof(NSControl),
            typeof(NSCell),
            typeof(NSMenu),
            typeof(NSMenuItem),
            typeof(NSToolbarItem),
        ];
#endif

    /// <inheritdoc/>
    public int GetAffinityForObject(Type type, bool hasEventTarget)
    {
        if (!_validTypes.Any(x => x.IsAssignableFrom(type)))
        {
            return 0;
        }

        return !hasEventTarget ? 4 : 0;
    }

    /// <inheritdoc/>
    public IDisposable? BindCommandToObject(ICommand? command, object? target, IObservable<object?> commandParameter)
    {
        if (command is null)
        {
            throw new ArgumentNullException(nameof(command));
        }

        if (target is null)
        {
            throw new ArgumentNullException(nameof(target));
        }

        commandParameter ??= Observable.Return(target);

        object? latestParam = null;
        var ctlDelegate = new ControlDelegate(
            _ =>
            {
                if (command.CanExecute(latestParam))
                {
                    command.Execute(latestParam);
                }
            }) { IsEnabled = command.CanExecute(latestParam) };

        var sel = new Selector("theAction:");

        // TODO how does this work? Is there an Action property?
        Reflection.GetValueSetterOrThrow(target.GetType().GetRuntimeProperty("Action"))?.Invoke(target, sel, null);

        var targetSetter = Reflection.GetValueSetterOrThrow(target.GetType().GetRuntimeProperty("Target"));
        targetSetter?.Invoke(target, ctlDelegate, null);
        var actionDisp = Disposable.Create(() => targetSetter?.Invoke(target, null, null));

        var enabledSetter = Reflection.GetValueSetterForProperty(target.GetType().GetRuntimeProperty("Enabled"));
        if (enabledSetter is null)
        {
            return actionDisp;
        }

        // initial enabled state
        enabledSetter(target, command.CanExecute(latestParam), null);

        return new CompositeDisposable(
            actionDisp,
            commandParameter.Subscribe(x => latestParam = x),
            Observable.FromEvent<EventHandler, bool>(
                eventHandler =>
                {
                    void Handler(object? sender, EventArgs e) => eventHandler(command.CanExecute(latestParam));
                    return Handler;
                },
                x => command.CanExecuteChanged += x,
                x => command.CanExecuteChanged -= x)
                .Subscribe(x =>
                {
                    enabledSetter(target, x, null);
                    ctlDelegate.IsEnabled = x;
                }));
    }

    /// <inheritdoc/>
    public IDisposable? BindCommandToObject<TEventArgs>(ICommand? command, object? target, IObservable<object?> commandParameter, string eventName)
        where TEventArgs : EventArgs =>
#pragma warning disable RCS1079 // Throwing of new NotImplementedException.
        throw new NotImplementedException();
#pragma warning restore RCS1079 // Throwing of new NotImplementedException.

<<<<<<< HEAD
    private class ControlDelegate(Action<NSObject> block) : NSObject
    {
        private readonly Action<NSObject> _block = block;
=======
        private class ControlDelegate(Action<NSObject> block) : NSObject
        {
            private readonly Action<NSObject> _block = block;
>>>>>>> c643a4ab

        public bool IsEnabled { get; set; }

        [Export("theAction:")]
        public void TheAction(NSObject sender) => _block(sender);

#if !UIKIT
        [Export("validateMenuItem:")]
#pragma warning disable RCS1163 // Unused parameter.
#pragma warning disable IDE0060 // Remove unused parameter
        public bool ValidateMenuItem(NSMenuItem menuItem) => IsEnabled;
#pragma warning restore IDE0060 // Remove unused parameter
#pragma warning restore RCS1163 // Unused parameter.
#endif
    }
}<|MERGE_RESOLUTION|>--- conflicted
+++ resolved
@@ -125,15 +125,9 @@
         throw new NotImplementedException();
 #pragma warning restore RCS1079 // Throwing of new NotImplementedException.
 
-<<<<<<< HEAD
-    private class ControlDelegate(Action<NSObject> block) : NSObject
-    {
-        private readonly Action<NSObject> _block = block;
-=======
         private class ControlDelegate(Action<NSObject> block) : NSObject
         {
             private readonly Action<NSObject> _block = block;
->>>>>>> c643a4ab
 
         public bool IsEnabled { get; set; }
 
