--- conflicted
+++ resolved
@@ -1,8 +1,4 @@
-<<<<<<< HEAD
 ﻿// Licensed to the .NET Foundation under one or more agreements.
-=======
-// Licensed to the .NET Foundation under one or more agreements.
->>>>>>> 56b52f7c
 // The .NET Foundation licenses this file to you under the MIT license.
 // See the LICENSE file in the project root for more information.
 
@@ -15,7 +11,11 @@
     {
         public string GetOrientation()
         {
+#if UIKIT
+            return UIKit.UIDevice.CurrentDevice.Orientation.ToString();
+#else
             return null;
+#endif
         }
     }
 }