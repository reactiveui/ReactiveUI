--- conflicted
+++ resolved
@@ -58,13 +58,6 @@
         /// <inheritdoc/>
         public bool ExecuteHook(object source, object target, Func<IObservedChange<object, object>[]> getCurrentViewModelProperties, Func<IObservedChange<object, object>[]> getCurrentViewProperties, BindingDirection direction)
         {
-<<<<<<< HEAD
-            var viewProperties = getCurrentViewProperties();
-            var lastViewProperty = viewProperties.LastOrDefault();
-
-            var itemsControl = lastViewProperty?.Sender as ItemsControl;
-            if (itemsControl == null)
-=======
             if (getCurrentViewProperties == null)
             {
                 throw new ArgumentNullException(nameof(getCurrentViewProperties));
@@ -74,7 +67,6 @@
             var lastViewProperty = viewProperties.LastOrDefault();
 
             if (!(lastViewProperty?.Sender is ItemsControl itemsControl))
->>>>>>> 6846fb12
             {
                 return true;
             }
