--- conflicted
+++ resolved
@@ -96,9 +96,6 @@
                 platformGetter = () => platform.GetOrientation();
             }
 
-<<<<<<< HEAD
-            ViewContractObservable = Observable.FromEvent<SizeChangedEventHandler, string?>(
-=======
             var contractChanged = _updateViewContract.Select(_ => ViewContractObservable).Switch();
             var viewModelChanged = _updateViewModel.Select(_ => ViewModel);
 
@@ -110,7 +107,6 @@
                 .Subscribe(x => _viewContract = x);
 
             ViewContractObservable = Observable.FromEvent<SizeChangedEventHandler, string>(
->>>>>>> 5bd41c54
                 eventHandler =>
                 {
                     void Handler(object sender, SizeChangedEventArgs e) => eventHandler(platformGetter() !);
@@ -120,19 +116,6 @@
                 x => SizeChanged -= x)
                 .StartWith(platformGetter())
                 .DistinctUntilChanged();
-<<<<<<< HEAD
-
-            var contractChanged = _updateViewModel.Select(_ => ViewContractObservable).Switch();
-            var viewModelChanged = _updateViewModel.Select(_ => ViewModel);
-
-            var vmAndContract = contractChanged.CombineLatest(viewModelChanged, (contract, vm) => new { ViewModel = vm, Contract = contract });
-
-            vmAndContract.Subscribe(x => ResolveViewForViewModel(x.ViewModel, x.Contract));
-            contractChanged
-                .ObserveOn(RxApp.MainThreadScheduler)
-                .Subscribe(x => _viewContract = x ?? string.Empty);
-=======
->>>>>>> 5bd41c54
         }
 
         /// <summary>
@@ -208,16 +191,12 @@
             ((ViewModelViewHost)dependencyObject)._updateViewModel.OnNext(Unit.Default);
         }
 
-<<<<<<< HEAD
-        private void ResolveViewForViewModel(object? viewModel, string contract)
-=======
         private static void ViewContractChanged(DependencyObject dependencyObject, DependencyPropertyChangedEventArgs dependencyPropertyChangedEventArgs)
         {
             ((ViewModelViewHost)dependencyObject)._updateViewContract.OnNext(Unit.Default);
         }
 
         private void ResolveViewForViewModel(object viewModel, string contract)
->>>>>>> 5bd41c54
         {
             if (viewModel == null)
             {
