﻿// Copyright (c) 2019 .NET Foundation and Contributors. All rights reserved.
// Licensed to the .NET Foundation under one or more agreements.
// The .NET Foundation licenses this file to you under the MIT license.
// See the LICENSE file in the project root for full license information.

using System;
using System.ComponentModel;
using System.Diagnostics.CodeAnalysis;
using System.Reactive;
using System.Runtime.Serialization;
using System.Threading;

namespace ReactiveUI
{
    /// <summary>
    /// ReactiveObject is the base object for ViewModel classes, and it
    /// implements INotifyPropertyChanged. In addition, ReactiveObject provides
    /// Changing and Changed Observables to monitor object changes.
    /// </summary>
    [DataContract]
    public class ReactiveObject : IReactiveNotifyPropertyChanged<IReactiveObject>, IHandleObservableErrors, IReactiveObject
    {
        private readonly Lazy<IObservable<IReactivePropertyChangedEventArgs<IReactiveObject>>> _changing;
        private readonly Lazy<IObservable<IReactivePropertyChangedEventArgs<IReactiveObject>>> _changed;
        private readonly Lazy<Unit> _propertyChangingEventsSubscribed;
        private readonly Lazy<Unit> _propertyChangedEventsSubscribed;
        private readonly Lazy<IObservable<Exception>> _thrownExceptions;

        /// <summary>
        /// Initializes a new instance of the <see cref="ReactiveObject"/> class.
        /// </summary>
        public ReactiveObject()
        {
            _changing = new Lazy<IObservable<IReactivePropertyChangedEventArgs<IReactiveObject>>>(() => ((IReactiveObject)this).GetChangingObservable(), LazyThreadSafetyMode.PublicationOnly);
            _changed = new Lazy<IObservable<IReactivePropertyChangedEventArgs<IReactiveObject>>>(() => ((IReactiveObject)this).GetChangedObservable(), LazyThreadSafetyMode.PublicationOnly);
            _propertyChangingEventsSubscribed = new Lazy<Unit>(
                                                        () =>
                                                        {
                                                            this.SubscribePropertyChangingEvents();
                                                            return Unit.Default;
                                                        }, LazyThreadSafetyMode.PublicationOnly);
            _propertyChangedEventsSubscribed = new Lazy<Unit>(
                                                        () =>
                                                        {
                                                            this.SubscribePropertyChangedEvents();
                                                            return Unit.Default;
                                                        }, LazyThreadSafetyMode.PublicationOnly);
            _thrownExceptions = new Lazy<IObservable<Exception>>(this.GetThrownExceptionsObservable, LazyThreadSafetyMode.PublicationOnly);
        }

        /// <inheritdoc/>
<<<<<<< HEAD
        public event PropertyChangingEventHandler PropertyChanging = null!;

        /// <inheritdoc/>
        public event PropertyChangedEventHandler PropertyChanged = null!;
=======
        public event PropertyChangingEventHandler PropertyChanging
        {
            add
            {
                _ = _propertyChangingEventsSubscribed.Value;
                PropertyChangingHandler += value;
            }
            remove => PropertyChangingHandler -= value;
        }

        /// <inheritdoc/>
        public event PropertyChangedEventHandler PropertyChanged
        {
            add
            {
                _ = _propertyChangedEventsSubscribed.Value;
                PropertyChangedHandler += value;
            }
            remove => PropertyChangedHandler -= value;
        }

        private event PropertyChangingEventHandler PropertyChangingHandler;

        private event PropertyChangedEventHandler PropertyChangedHandler;
>>>>>>> 552645cf

        /// <inheritdoc />
        [IgnoreDataMember]
        public IObservable<IReactivePropertyChangedEventArgs<IReactiveObject>> Changing => _changing.Value;

        /// <inheritdoc />
        [IgnoreDataMember]
        public IObservable<IReactivePropertyChangedEventArgs<IReactiveObject>> Changed => _changed.Value;

        /// <inheritdoc/>
        [IgnoreDataMember]
        public IObservable<Exception> ThrownExceptions => _thrownExceptions.Value;

        /// <inheritdoc/>
        void IReactiveObject.RaisePropertyChanging(PropertyChangingEventArgs args) => PropertyChangingHandler?.Invoke(this, args);

        /// <inheritdoc/>
        void IReactiveObject.RaisePropertyChanged(PropertyChangedEventArgs args) => PropertyChangedHandler?.Invoke(this, args);

        /// <inheritdoc/>
        public IDisposable SuppressChangeNotifications() => IReactiveObjectExtensions.SuppressChangeNotifications(this);

        /// <summary>
        /// Determines if change notifications are enabled or not.
        /// </summary>
        /// <returns>A value indicating whether change notifications are enabled.</returns>
        public bool AreChangeNotificationsEnabled() => IReactiveObjectExtensions.AreChangeNotificationsEnabled(this);

        /// <summary>
        /// Delays notifications until the return IDisposable is disposed.
        /// </summary>
        /// <returns>A disposable which when disposed will send delayed notifications.</returns>
        public IDisposable DelayChangeNotifications() => IReactiveObjectExtensions.DelayChangeNotifications(this);
    }
}

// vim: tw=120 ts=4 sw=4 et :<|MERGE_RESOLUTION|>--- conflicted
+++ resolved
@@ -49,12 +49,6 @@
         }
 
         /// <inheritdoc/>
-<<<<<<< HEAD
-        public event PropertyChangingEventHandler PropertyChanging = null!;
-
-        /// <inheritdoc/>
-        public event PropertyChangedEventHandler PropertyChanged = null!;
-=======
         public event PropertyChangingEventHandler PropertyChanging
         {
             add
@@ -79,7 +73,6 @@
         private event PropertyChangingEventHandler PropertyChangingHandler;
 
         private event PropertyChangedEventHandler PropertyChangedHandler;
->>>>>>> 552645cf
 
         /// <inheritdoc />
         [IgnoreDataMember]
