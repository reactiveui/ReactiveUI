--- conflicted
+++ resolved
@@ -56,24 +56,6 @@
   <ItemGroup>
     <PackageReference Include="Splat" />
     <PackageReference Include="DynamicData" />
-<<<<<<< HEAD
-=======
-  </ItemGroup>
-  <ItemGroup Condition="$(TargetFramework.StartsWith('net4'))">
-    <PackageReference Include="System.Text.Json" />
-    <PackageReference Include="System.ComponentModel.Annotations" />
-  </ItemGroup>
-  <ItemGroup Condition=" $(TargetFramework.StartsWith('netstandard')) ">
-    <PackageReference Include="System.ComponentModel" />
-    <PackageReference Include="System.ComponentModel.Annotations" />
-    <PackageReference Include="System.Diagnostics.Contracts" />
-    <PackageReference Include="System.Dynamic.Runtime" />
-    <PackageReference Include="System.Runtime.Serialization.Primitives" />
-    <PackageReference Include="System.Text.Json" />
-  </ItemGroup>
-  <ItemGroup Condition="$(TargetFramework.StartsWith('net6'))">
-    <PackageReference Include="System.Text.Json" />
->>>>>>> 97f77fca
   </ItemGroup>
   <ItemGroup>
     <None Update="VariadicTemplates.tt" Generator="TextTemplatingFileGenerator" LastGenOutput="VariadicTemplates.cs" />
