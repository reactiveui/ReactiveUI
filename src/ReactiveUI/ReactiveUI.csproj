--- conflicted
+++ resolved
@@ -10,13 +10,8 @@
   <ItemGroup>
     <Compile Remove="Platforms\**\*.cs" />
     <None Include="Platforms\**\*.cs" />
-<<<<<<< HEAD
     <PackageReference Include="System.Reactive" Version="4.0.0" />
-    <PackageReference Include="Splat" Version="4.0.0" />
-=======
-    <PackageReference Include="System.Reactive" Version="3.1.1" />
     <PackageReference Include="Splat" Version="4.0.2" />
->>>>>>> 66e9bb1d
   </ItemGroup>
 
   <ItemGroup Condition=" '$(TargetFramework)' == 'netstandard2.0' ">
