--- conflicted
+++ resolved
@@ -12,11 +12,7 @@
   <ItemGroup>
     <Compile Remove="Platforms\**\*.cs" />
     <None Include="Platforms\**\*.cs" />
-<<<<<<< HEAD
     <PackageReference Include="System.Reactive" Version="4.2.0-preview.566" />
-=======
-    <PackageReference Include="System.Reactive" Version="4.1.5" />
->>>>>>> 6846fb12
     <PackageReference Include="Splat" Version="7.*" />
     <PackageReference Include="DynamicData" Version="6.*" />
   </ItemGroup>
