--- conflicted
+++ resolved
@@ -1,12 +1,7 @@
 ﻿<Project Sdk="Microsoft.NET.Sdk">
 
   <PropertyGroup>
-<<<<<<< HEAD
-    <TargetFrameworks>net8.0;net9.0</TargetFrameworks>
-    <TargetFrameworks Condition=" '$(OS)' == 'Windows_NT' ">net9.0-windows10.0.17763.0</TargetFrameworks>
-=======
     <TargetFrameworks>$(ReactiveUIFinalModernTargetFrameworks)</TargetFrameworks>
->>>>>>> 939cd4eb
     <NoWarn>$(NoWarn);CS1591</NoWarn>
     <ImplicitUsings>enable</ImplicitUsings>
     <Nullable>enable</Nullable>
