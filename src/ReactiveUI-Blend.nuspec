--- conflicted
+++ resolved
@@ -22,12 +22,8 @@
         <dependency id="Rx-Xaml" version="2.2.5" />
       </group>
       <group targetFramework="uap10.0">
-<<<<<<< HEAD
-        <dependency id="reactiveui-core" version="$version$" />
-=======
         <dependency id="reactiveui-core" version="[$version$]" />
         <dependency id="System.Diagnostics.Debug" version="4.0.10" />
->>>>>>> bf6e1a42
         <dependency id="Microsoft.Xaml.Behaviors.Uwp.Managed" version="1.1.0" />
         <dependency id="Rx-Core" version="2.2.5" />
         <dependency id="Rx-Interfaces" version="2.2.5" />
