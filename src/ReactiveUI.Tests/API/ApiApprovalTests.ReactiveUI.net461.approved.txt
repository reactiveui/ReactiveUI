[assembly: System.Runtime.CompilerServices.InternalsVisibleTo("ReactiveUI.AndroidSupport")]
[assembly: System.Runtime.CompilerServices.InternalsVisibleTo("ReactiveUI.AndroidX")]
[assembly: System.Runtime.CompilerServices.InternalsVisibleTo("ReactiveUI.Blazor")]
[assembly: System.Runtime.CompilerServices.InternalsVisibleTo("ReactiveUI.Drawing")]
[assembly: System.Runtime.CompilerServices.InternalsVisibleTo("ReactiveUI.Tests")]
[assembly: System.Runtime.CompilerServices.InternalsVisibleTo("ReactiveUI.Uno")]
[assembly: System.Runtime.CompilerServices.InternalsVisibleTo("ReactiveUI.Winforms")]
[assembly: System.Runtime.CompilerServices.InternalsVisibleTo("ReactiveUI.Wpf")]
[assembly: System.Runtime.CompilerServices.InternalsVisibleTo("ReactiveUI.XamForms")]
[assembly: System.Runtime.Versioning.TargetFramework(".NETFramework,Version=v4.6.1", FrameworkDisplayName=".NET Framework 4.6.1")]
namespace ReactiveUI
{
    public static class AutoPersistHelper
    {
        public static System.IDisposable ActOnEveryObject<TItem>(this System.Collections.ObjectModel.ObservableCollection<TItem> @this, System.Action<TItem> onAdd, System.Action<TItem> onRemove)
            where TItem : ReactiveUI.IReactiveObject { }
        public static System.IDisposable ActOnEveryObject<TItem>(this System.Collections.ObjectModel.ReadOnlyObservableCollection<TItem> @this, System.Action<TItem> onAdd, System.Action<TItem> onRemove)
            where TItem : ReactiveUI.IReactiveObject { }
        public static System.IDisposable ActOnEveryObject<TItem>(this System.IObservable<DynamicData.IChangeSet<TItem>> @this, System.Action<TItem> onAdd, System.Action<TItem> onRemove)
            where TItem : ReactiveUI.IReactiveObject { }
        public static System.IDisposable ActOnEveryObject<TItem, TCollection>(this TCollection @this, System.Action<TItem> onAdd, System.Action<TItem> onRemove)
            where TItem : ReactiveUI.IReactiveObject
            where TCollection : System.Collections.Specialized.INotifyCollectionChanged, System.Collections.Generic.IEnumerable<TItem> { }
        public static System.IDisposable AutoPersist<T>(this T @this, System.Func<T, System.IObservable<System.Reactive.Unit>> doPersist, System.TimeSpan? interval = default)
            where T : ReactiveUI.IReactiveObject { }
        public static System.IDisposable AutoPersist<T, TDontCare>(this T @this, System.Func<T, System.IObservable<System.Reactive.Unit>> doPersist, System.IObservable<TDontCare> manualSaveSignal, System.TimeSpan? interval = default)
            where T : ReactiveUI.IReactiveObject { }
        public static System.IDisposable AutoPersistCollection<TItem>(this System.Collections.ObjectModel.ObservableCollection<TItem> @this, System.Func<TItem, System.IObservable<System.Reactive.Unit>> doPersist, System.TimeSpan? interval = default)
            where TItem : ReactiveUI.IReactiveObject { }
        public static System.IDisposable AutoPersistCollection<TItem, TDontCare>(this System.Collections.ObjectModel.ObservableCollection<TItem> @this, System.Func<TItem, System.IObservable<System.Reactive.Unit>> doPersist, System.IObservable<TDontCare> manualSaveSignal, System.TimeSpan? interval = default)
            where TItem : ReactiveUI.IReactiveObject { }
        public static System.IDisposable AutoPersistCollection<TItem, TDontCare>(this System.Collections.ObjectModel.ReadOnlyObservableCollection<TItem> @this, System.Func<TItem, System.IObservable<System.Reactive.Unit>> doPersist, System.IObservable<TDontCare> manualSaveSignal, System.TimeSpan? interval = default)
            where TItem : ReactiveUI.IReactiveObject { }
        public static System.IDisposable AutoPersistCollection<TItem, TCollection, TDontCare>(this TCollection @this, System.Func<TItem, System.IObservable<System.Reactive.Unit>> doPersist, System.IObservable<TDontCare> manualSaveSignal, System.TimeSpan? interval = default)
            where TItem : ReactiveUI.IReactiveObject
            where TCollection : System.Collections.Specialized.INotifyCollectionChanged, System.Collections.Generic.IEnumerable<TItem> { }
    }
    public enum BindingDirection
    {
        OneWay = 0,
        TwoWay = 1,
        AsyncOneWay = 2,
    }
    public class CanActivateViewFetcher : ReactiveUI.IActivationForViewFetcher
    {
        public CanActivateViewFetcher() { }
        public System.IObservable<bool> GetActivationForView(ReactiveUI.IActivatableView view) { }
        public int GetAffinityForView(System.Type view) { }
    }
    public static class ChangeSetMixin
    {
        public static System.IObservable<DynamicData.IChangeSet> CountChanged(this System.IObservable<DynamicData.IChangeSet> changeSet) { }
        public static System.IObservable<DynamicData.IChangeSet<T>> CountChanged<T>(this System.IObservable<DynamicData.IChangeSet<T>> changeSet) { }
        public static bool HasCountChanged(this DynamicData.IChangeSet changeSet) { }
    }
    public class CombinedReactiveCommand<TParam, TResult> : ReactiveUI.ReactiveCommandBase<TParam, System.Collections.Generic.IList<TResult>>
    {
        protected CombinedReactiveCommand(System.Collections.Generic.IEnumerable<ReactiveUI.ReactiveCommandBase<TParam, TResult>> childCommands, System.IObservable<bool> canExecute, System.Reactive.Concurrency.IScheduler outputScheduler) { }
        public override System.IObservable<bool> CanExecute { get; }
        public override System.IObservable<bool> IsExecuting { get; }
        public override System.IObservable<System.Exception> ThrownExceptions { get; }
        protected override void Dispose(bool disposing) { }
        public override System.IObservable<System.Collections.Generic.IList<TResult>> Execute(TParam parameter = default) { }
        public override System.IDisposable Subscribe(System.IObserver<System.Collections.Generic.IList<TResult>> observer) { }
    }
    public static class CommandBinder
    {
        public static ReactiveUI.IReactiveBinding<TView, TViewModel, TProp> BindCommand<TView, TViewModel, TProp, TControl>(this TView view, TViewModel viewModel, System.Linq.Expressions.Expression<System.Func<TViewModel, TProp>> propertyName, System.Linq.Expressions.Expression<System.Func<TView, TControl>> controlName, string toEvent = null)
            where TView :  class, ReactiveUI.IViewFor<TViewModel>
            where TViewModel :  class
            where TProp : System.Windows.Input.ICommand { }
        public static ReactiveUI.IReactiveBinding<TView, TViewModel, TProp> BindCommand<TView, TViewModel, TProp, TControl, TParam>(this TView view, TViewModel viewModel, System.Linq.Expressions.Expression<System.Func<TViewModel, TProp>> propertyName, System.Linq.Expressions.Expression<System.Func<TView, TControl>> controlName, System.IObservable<TParam> withParameter, string toEvent = null)
            where TView :  class, ReactiveUI.IViewFor<TViewModel>
            where TViewModel :  class
            where TProp : System.Windows.Input.ICommand { }
        public static ReactiveUI.IReactiveBinding<TView, TViewModel, TProp> BindCommand<TView, TViewModel, TProp, TControl, TParam>(this TView view, TViewModel viewModel, System.Linq.Expressions.Expression<System.Func<TViewModel, TProp>> propertyName, System.Linq.Expressions.Expression<System.Func<TView, TControl>> controlName, System.Linq.Expressions.Expression<System.Func<TViewModel, TParam>> withParameter, string toEvent = null)
            where TView :  class, ReactiveUI.IViewFor<TViewModel>
            where TViewModel :  class
            where TProp : System.Windows.Input.ICommand { }
    }
    public class CommandBinderImplementation : Splat.IEnableLogger
    {
        public CommandBinderImplementation() { }
        public ReactiveUI.IReactiveBinding<TView, TViewModel, TProp> BindCommand<TView, TViewModel, TProp, TControl, TParam>(TViewModel viewModel, TView view, System.Linq.Expressions.Expression<System.Func<TViewModel, TProp>> vmProperty, System.Linq.Expressions.Expression<System.Func<TView, TControl>> controlProperty, System.Func<TParam> withParameter, string toEvent = null)
            where TView :  class, ReactiveUI.IViewFor<TViewModel>
            where TViewModel :  class
            where TProp : System.Windows.Input.ICommand { }
        public ReactiveUI.IReactiveBinding<TView, TViewModel, TProp> BindCommand<TView, TViewModel, TProp, TControl, TParam>(TViewModel viewModel, TView view, System.Linq.Expressions.Expression<System.Func<TViewModel, TProp>> vmProperty, System.Linq.Expressions.Expression<System.Func<TView, TControl>> controlProperty, System.IObservable<TParam> withParameter, string toEvent = null)
            where TView :  class, ReactiveUI.IViewFor<TViewModel>
            where TViewModel :  class
            where TProp : System.Windows.Input.ICommand { }
    }
    public static class ComparerChainingExtensions
    {
        public static System.Collections.Generic.IComparer<T> ThenBy<T, TValue>(this System.Collections.Generic.IComparer<T> parent, System.Func<T, TValue> selector) { }
        public static System.Collections.Generic.IComparer<T> ThenBy<T, TValue>(this System.Collections.Generic.IComparer<T> parent, System.Func<T, TValue> selector, System.Collections.Generic.IComparer<TValue> comparer) { }
        public static System.Collections.Generic.IComparer<T> ThenByDescending<T, TValue>(this System.Collections.Generic.IComparer<T> parent, System.Func<T, TValue> selector) { }
        public static System.Collections.Generic.IComparer<T> ThenByDescending<T, TValue>(this System.Collections.Generic.IComparer<T> parent, System.Func<T, TValue> selector, System.Collections.Generic.IComparer<TValue> comparer) { }
    }
    public class ComponentModelTypeConverter : ReactiveUI.IBindingTypeConverter, Splat.IEnableLogger
    {
        public ComponentModelTypeConverter() { }
        public int GetAffinityForObjects(System.Type fromType, System.Type toType) { }
        public bool TryConvert(object from, System.Type toType, object conversionHint, out object result) { }
    }
    public class CreatesCommandBindingViaCommandParameter : ReactiveUI.ICreatesCommandBinding
    {
        public CreatesCommandBindingViaCommandParameter() { }
        public System.IDisposable BindCommandToObject(System.Windows.Input.ICommand command, object target, System.IObservable<object> commandParameter) { }
        public System.IDisposable BindCommandToObject<TEventArgs>(System.Windows.Input.ICommand command, object target, System.IObservable<object> commandParameter, string eventName) { }
        public int GetAffinityForObject(System.Type type, bool hasEventTarget) { }
    }
    public class CreatesCommandBindingViaEvent : ReactiveUI.ICreatesCommandBinding
    {
        public CreatesCommandBindingViaEvent() { }
        public System.IDisposable BindCommandToObject(System.Windows.Input.ICommand command, object target, System.IObservable<object> commandParameter) { }
        public System.IDisposable BindCommandToObject<TEventArgs>(System.Windows.Input.ICommand command, object target, System.IObservable<object> commandParameter, string eventName) { }
        public int GetAffinityForObject(System.Type type, bool hasEventTarget) { }
    }
    public sealed class DefaultViewLocator : ReactiveUI.IViewLocator, Splat.IEnableLogger
    {
        public System.Func<string, string> ViewModelToViewFunc { get; set; }
        public ReactiveUI.IViewFor ResolveView<T>(T viewModel, string? contract = null)
            where T :  class { }
    }
    public static class DependencyResolverMixins
    {
        public static void InitializeReactiveUI(this Splat.IMutableDependencyResolver resolver) { }
        public static void RegisterViewsForViewModels(this Splat.IMutableDependencyResolver resolver, System.Reflection.Assembly assembly) { }
    }
    public class DummySuspensionDriver : ReactiveUI.ISuspensionDriver
    {
        public DummySuspensionDriver() { }
        public System.IObservable<System.Reactive.Unit> InvalidateState() { }
        public System.IObservable<object> LoadState() { }
        public System.IObservable<System.Reactive.Unit> SaveState(object state) { }
    }
    public class EqualityTypeConverter : ReactiveUI.IBindingTypeConverter, Splat.IEnableLogger
    {
        public EqualityTypeConverter() { }
        public int GetAffinityForObjects(System.Type fromType, System.Type toType) { }
        public bool TryConvert(object from, System.Type toType, object conversionHint, out object result) { }
        public static object DoReferenceCast(object from, System.Type targetType) { }
    }
    public static class ExpressionMixins
    {
        public static object[] GetArgumentsArray(this System.Linq.Expressions.Expression expression) { }
        public static System.Collections.Generic.IEnumerable<System.Linq.Expressions.Expression> GetExpressionChain(this System.Linq.Expressions.Expression @this) { }
        public static System.Reflection.MemberInfo GetMemberInfo(this System.Linq.Expressions.Expression expression) { }
        public static System.Linq.Expressions.Expression GetParent(this System.Linq.Expressions.Expression expression) { }
    }
    public interface IActivatableView { }
    public interface IActivatableViewModel
    {
        ReactiveUI.ViewModelActivator Activator { get; }
    }
    public interface IActivationForViewFetcher
    {
        System.IObservable<bool> GetActivationForView(ReactiveUI.IActivatableView view);
        int GetAffinityForView(System.Type view);
    }
    public interface IBindingTypeConverter : Splat.IEnableLogger
    {
        int GetAffinityForObjects(System.Type fromType, System.Type toType);
        bool TryConvert(object from, System.Type toType, object conversionHint, out object result);
    }
    public interface ICanActivate
    {
        System.IObservable<System.Reactive.Unit> Activated { get; }
        System.IObservable<System.Reactive.Unit> Deactivated { get; }
    }
    public interface IComparerBuilder<T>
    {
        System.Collections.Generic.IComparer<T> OrderBy<TValue>(System.Func<T, TValue> selector);
        System.Collections.Generic.IComparer<T> OrderBy<TValue>(System.Func<T, TValue> selector, System.Collections.Generic.IComparer<TValue> comparer);
        System.Collections.Generic.IComparer<T> OrderByDescending<TValue>(System.Func<T, TValue> selector);
        System.Collections.Generic.IComparer<T> OrderByDescending<TValue>(System.Func<T, TValue> selector, System.Collections.Generic.IComparer<TValue> comparer);
    }
    public interface ICreatesCommandBinding
    {
        System.IDisposable BindCommandToObject(System.Windows.Input.ICommand command, object target, System.IObservable<object> commandParameter);
        System.IDisposable BindCommandToObject<TEventArgs>(System.Windows.Input.ICommand command, object target, System.IObservable<object> commandParameter, string eventName);
        int GetAffinityForObject(System.Type type, bool hasEventTarget);
    }
    public interface ICreatesObservableForProperty : Splat.IEnableLogger
    {
        int GetAffinityForObject(System.Type type, string propertyName, bool beforeChanged = false);
        System.IObservable<ReactiveUI.IObservedChange<object, object>> GetNotificationForProperty(object sender, System.Linq.Expressions.Expression expression, string propertyName, bool beforeChanged = false, bool suppressWarnings = false);
    }
    public interface IHandleObservableErrors
    {
        System.IObservable<System.Exception> ThrownExceptions { get; }
    }
    public interface IMessageBus : Splat.IEnableLogger
    {
        bool IsRegistered(System.Type type, string? contract = null);
        System.IObservable<T> Listen<T>(string? contract = null);
        System.IObservable<T> ListenIncludeLatest<T>(string? contract = null);
        System.IDisposable RegisterMessageSource<T>(System.IObservable<T> source, string? contract = null);
        void RegisterScheduler<T>(System.Reactive.Concurrency.IScheduler scheduler, string? contract = null);
        void SendMessage<T>(T message, string? contract = null);
    }
    public class INPCObservableForProperty : ReactiveUI.ICreatesObservableForProperty, Splat.IEnableLogger
    {
        public INPCObservableForProperty() { }
        public int GetAffinityForObject(System.Type type, string propertyName, bool beforeChanged) { }
        public System.IObservable<ReactiveUI.IObservedChange<object, object>> GetNotificationForProperty(object sender, System.Linq.Expressions.Expression expression, string propertyName, bool beforeChanged, bool suppressWarnings = false) { }
    }
    public interface IObservedChange<out TSender, out TValue>
    {
        System.Linq.Expressions.Expression Expression { get; }
        TSender Sender { get; }
        TValue Value { get; }
    }
    public interface IPropertyBinderImplementation : Splat.IEnableLogger
    {
        [return: System.Runtime.CompilerServices.TupleElementNames(new string[] {
                "view",
                "isViewModel"})]
<<<<<<< HEAD
        ReactiveUI.IReactiveBinding<TView, TViewModel, System.ValueTuple<object, bool>> Bind<TViewModel, TView, TVMProp, TVProp, TDontCare>(TViewModel viewModel, TView view, System.Linq.Expressions.Expression<System.Func<TViewModel, TVMProp>> vmProperty, System.Linq.Expressions.Expression<System.Func<TView, TVProp>> viewProperty, System.IObservable<TDontCare>? signalViewUpdate, object conversionHint, ReactiveUI.IBindingTypeConverter vmToViewConverterOverride = null, ReactiveUI.IBindingTypeConverter viewToVMConverterOverride = null)
=======
        ReactiveUI.IReactiveBinding<TView, TViewModel, System.ValueTuple<object, bool>> Bind<TViewModel, TView, TVMProp, TVProp, TDontCare>(TViewModel viewModel, TView view, System.Linq.Expressions.Expression<System.Func<TViewModel, TVMProp>> vmProperty, System.Linq.Expressions.Expression<System.Func<TView, TVProp>> viewProperty, System.IObservable<TDontCare> signalViewUpdate, System.Func<TVMProp, TVProp> vmToViewConverter, System.Func<TVProp, TVMProp> viewToVmConverter)
>>>>>>> 47e57a69
            where TViewModel :  class
            where TView :  class, ReactiveUI.IViewFor
        ;
        [return: System.Runtime.CompilerServices.TupleElementNames(new string[] {
                "view",
                "isViewModel"})]
<<<<<<< HEAD
        ReactiveUI.IReactiveBinding<TView, TViewModel, System.ValueTuple<object, bool>> Bind<TViewModel, TView, TVMProp, TVProp, TDontCare>(TViewModel viewModel, TView view, System.Linq.Expressions.Expression<System.Func<TViewModel, TVMProp>> vmProperty, System.Linq.Expressions.Expression<System.Func<TView, TVProp>> viewProperty, System.IObservable<TDontCare>? signalViewUpdate, System.Func<TVMProp, TVProp> vmToViewConverter, System.Func<TVProp, TVMProp> viewToVmConverter)
=======
        ReactiveUI.IReactiveBinding<TView, TViewModel, System.ValueTuple<object, bool>> Bind<TViewModel, TView, TVMProp, TVProp, TDontCare>(TViewModel viewModel, TView view, System.Linq.Expressions.Expression<System.Func<TViewModel, TVMProp>> vmProperty, System.Linq.Expressions.Expression<System.Func<TView, TVProp>> viewProperty, System.IObservable<TDontCare> signalViewUpdate, object conversionHint, ReactiveUI.IBindingTypeConverter vmToViewConverterOverride = null, ReactiveUI.IBindingTypeConverter viewToVMConverterOverride = null)
>>>>>>> 47e57a69
            where TViewModel :  class
            where TView :  class, ReactiveUI.IViewFor
        ;
        System.IDisposable BindTo<TValue, TTarget, TTValue>(System.IObservable<TValue> observedChange, TTarget target, System.Linq.Expressions.Expression<System.Func<TTarget, TTValue>> propertyExpression, object conversionHint, ReactiveUI.IBindingTypeConverter vmToViewConverterOverride = null)
            where TTarget :  class
        ;
        ReactiveUI.IReactiveBinding<TView, TViewModel, TOut> OneWayBind<TViewModel, TView, TProp, TOut>(TViewModel viewModel, TView view, System.Linq.Expressions.Expression<System.Func<TViewModel, TProp>> vmProperty, System.Linq.Expressions.Expression<System.Func<TView, TOut>> viewProperty, System.Func<TProp, TOut> selector)
            where TViewModel :  class
            where TView :  class, ReactiveUI.IViewFor
        ;
        ReactiveUI.IReactiveBinding<TView, TViewModel, TVProp> OneWayBind<TViewModel, TView, TVMProp, TVProp>(TViewModel viewModel, TView view, System.Linq.Expressions.Expression<System.Func<TViewModel, TVMProp>> vmProperty, System.Linq.Expressions.Expression<System.Func<TView, TVProp>> viewProperty, object conversionHint, ReactiveUI.IBindingTypeConverter vmToViewConverterOverride = null)
            where TViewModel :  class
            where TView :  class, ReactiveUI.IViewFor
        ;
    }
    public interface IPropertyBindingHook
    {
        bool ExecuteHook(object source, object target, System.Func<ReactiveUI.IObservedChange<, >[]> getCurrentViewModelProperties, System.Func<ReactiveUI.IObservedChange<, >[]> getCurrentViewProperties, ReactiveUI.BindingDirection direction);
    }
    public class IROObservableForProperty : ReactiveUI.ICreatesObservableForProperty, Splat.IEnableLogger
    {
        public IROObservableForProperty() { }
        public int GetAffinityForObject(System.Type type, string propertyName, bool beforeChanged = false) { }
        public System.IObservable<ReactiveUI.IObservedChange<object, object>> GetNotificationForProperty(object sender, System.Linq.Expressions.Expression expression, string propertyName, bool beforeChanged = false, bool suppressWarnings = false) { }
    }
    public interface IReactiveBinding<out TView, out TViewModel, out TValue> : System.IDisposable
        where out TView : ReactiveUI.IViewFor
        where out TViewModel :  class
    {
        System.IObservable<TValue> Changed { get; }
        ReactiveUI.BindingDirection Direction { get; }
        TView View { get; }
        System.Linq.Expressions.Expression ViewExpression { get; }
        TViewModel ViewModel { get; }
        System.Linq.Expressions.Expression ViewModelExpression { get; }
    }
    public interface IReactiveCommand : ReactiveUI.IHandleObservableErrors, System.IDisposable
    {
        System.IObservable<bool> CanExecute { get; }
        System.IObservable<bool> IsExecuting { get; }
    }
    public interface IReactiveNotifyPropertyChanged<out TSender>
    {
        System.IObservable<ReactiveUI.IReactivePropertyChangedEventArgs<TSender>> Changed { get; }
        System.IObservable<ReactiveUI.IReactivePropertyChangedEventArgs<TSender>> Changing { get; }
        System.IDisposable SuppressChangeNotifications();
    }
    public interface IReactiveObject : Splat.IEnableLogger, System.ComponentModel.INotifyPropertyChanged, System.ComponentModel.INotifyPropertyChanging
    {
        void RaisePropertyChanged(System.ComponentModel.PropertyChangedEventArgs args);
        void RaisePropertyChanging(System.ComponentModel.PropertyChangingEventArgs args);
    }
    public static class IReactiveObjectExtensions
    {
<<<<<<< HEAD
        public static TRet RaiseAndSetIfChanged<TObj, TRet>(this TObj reactiveObject, ref TRet backingField, TRet newValue, [System.Runtime.CompilerServices.CallerMemberNameAttribute()] string? propertyName = null)
            where TObj : ReactiveUI.IReactiveObject { }
        public static void RaisePropertyChanged<TSender>(this TSender reactiveObject, [System.Runtime.CompilerServices.CallerMemberNameAttribute()] string? propertyName = null)
            where TSender : ReactiveUI.IReactiveObject { }
        public static void RaisePropertyChanging<TSender>(this TSender reactiveObject, [System.Runtime.CompilerServices.CallerMemberNameAttribute()] string? propertyName = null)
=======
        public static TRet RaiseAndSetIfChanged<TObj, TRet>(this TObj reactiveObject, ref TRet backingField, TRet newValue, [System.Runtime.CompilerServices.CallerMemberName] string propertyName = null)
            where TObj : ReactiveUI.IReactiveObject { }
        public static void RaisePropertyChanged<TSender>(this TSender reactiveObject, [System.Runtime.CompilerServices.CallerMemberName] string propertyName = null)
            where TSender : ReactiveUI.IReactiveObject { }
        public static void RaisePropertyChanging<TSender>(this TSender reactiveObject, [System.Runtime.CompilerServices.CallerMemberName] string propertyName = null)
>>>>>>> 47e57a69
            where TSender : ReactiveUI.IReactiveObject { }
    }
    public interface IReactivePropertyChangedEventArgs<out TSender>
    {
        string PropertyName { get; }
        TSender Sender { get; }
    }
    public interface IRoutableViewModel : ReactiveUI.IReactiveObject, Splat.IEnableLogger, System.ComponentModel.INotifyPropertyChanged, System.ComponentModel.INotifyPropertyChanging
    {
        ReactiveUI.IScreen HostScreen { get; }
        string UrlPathSegment { get; }
    }
    public interface IScreen
    {
        ReactiveUI.RoutingState Router { get; }
    }
    public interface ISetMethodBindingConverter : Splat.IEnableLogger
    {
        int GetAffinityForObjects(System.Type fromType, System.Type toType);
        object PerformSet(object toTarget, object newValue, object[] arguments);
    }
    public interface ISuspensionDriver
    {
        System.IObservable<System.Reactive.Unit> InvalidateState();
        System.IObservable<object> LoadState();
        System.IObservable<System.Reactive.Unit> SaveState(object state);
    }
    public interface ISuspensionHost : ReactiveUI.IReactiveObject, Splat.IEnableLogger, System.ComponentModel.INotifyPropertyChanged, System.ComponentModel.INotifyPropertyChanging
    {
        object AppState { get; set; }
        System.Func<object> CreateNewAppState { get; set; }
        System.IObservable<System.Reactive.Unit> IsLaunchingNew { get; set; }
        System.IObservable<System.Reactive.Unit> IsResuming { get; set; }
        System.IObservable<System.Reactive.Unit> IsUnpausing { get; set; }
        System.IObservable<System.Reactive.Unit> ShouldInvalidateState { get; set; }
        System.IObservable<System.IDisposable> ShouldPersistState { get; set; }
    }
    public interface IViewFor : ReactiveUI.IActivatableView
    {
        object ViewModel { get; set; }
    }
    public interface IViewFor<T> : ReactiveUI.IActivatableView, ReactiveUI.IViewFor
        where T :  class
    {
        T ViewModel { get; set; }
    }
    public interface IViewLocator : Splat.IEnableLogger
    {
        ReactiveUI.IViewFor ResolveView<T>(T viewModel, string? contract = null)
            where T :  class;
    }
    public sealed class InteractionContext<TInput, TOutput>
    {
        public TInput Input { get; }
        public bool IsHandled { get; }
        public TOutput GetOutput() { }
        public void SetOutput(TOutput output) { }
    }
    public class Interaction<TInput, TOutput>
    {
        public Interaction(System.Reactive.Concurrency.IScheduler handlerScheduler = null) { }
        protected System.Func<, >[] GetHandlers() { }
        public virtual System.IObservable<TOutput> Handle(TInput input) { }
        public System.IDisposable RegisterHandler(System.Action<ReactiveUI.InteractionContext<TInput, TOutput>> handler) { }
        public System.IDisposable RegisterHandler(System.Func<ReactiveUI.InteractionContext<TInput, TOutput>, System.Threading.Tasks.Task> handler) { }
        public System.IDisposable RegisterHandler<TDontCare>(System.Func<ReactiveUI.InteractionContext<TInput, TOutput>, System.IObservable<TDontCare>> handler) { }
    }
    public class MessageBus : ReactiveUI.IMessageBus, Splat.IEnableLogger
    {
        public MessageBus() { }
        public static ReactiveUI.IMessageBus Current { get; set; }
        public bool IsRegistered(System.Type type, string? contract = null) { }
        public System.IObservable<T> Listen<T>(string? contract = null) { }
        public System.IObservable<T> ListenIncludeLatest<T>(string? contract = null) { }
        public System.IDisposable RegisterMessageSource<T>(System.IObservable<T> source, string? contract = null) { }
        public void RegisterScheduler<T>(System.Reactive.Concurrency.IScheduler scheduler, string? contract = null) { }
        public void SendMessage<T>(T message, string? contract = null) { }
    }
    public static class OAPHCreationHelperMixin
    {
<<<<<<< HEAD
        public static ReactiveUI.ObservableAsPropertyHelper<TRet> ToProperty<TObj, TRet>(this System.IObservable<TRet> target, TObj source, System.Linq.Expressions.Expression<System.Func<TObj, TRet>> property, TRet initialValue = null, bool deferSubscription = False, System.Reactive.Concurrency.IScheduler? scheduler = null)
            where TObj :  class, ReactiveUI.IReactiveObject { }
        public static ReactiveUI.ObservableAsPropertyHelper<TRet> ToProperty<TObj, TRet>(this System.IObservable<TRet> target, TObj source, System.Linq.Expressions.Expression<System.Func<TObj, TRet>> property, out ReactiveUI.ObservableAsPropertyHelper<TRet> result, TRet initialValue = null, bool deferSubscription = False, System.Reactive.Concurrency.IScheduler? scheduler = null)
            where TObj :  class, ReactiveUI.IReactiveObject { }
        public static ReactiveUI.ObservableAsPropertyHelper<TRet> ToProperty<TObj, TRet>(this System.IObservable<TRet> target, TObj source, string property, TRet initialValue = null, bool deferSubscription = False, System.Reactive.Concurrency.IScheduler? scheduler = null)
            where TObj :  class, ReactiveUI.IReactiveObject { }
        public static ReactiveUI.ObservableAsPropertyHelper<TRet> ToProperty<TObj, TRet>(this System.IObservable<TRet> target, TObj source, string property, out ReactiveUI.ObservableAsPropertyHelper<TRet> result, TRet initialValue = null, bool deferSubscription = False, System.Reactive.Concurrency.IScheduler? scheduler = null)
=======
        public static ReactiveUI.ObservableAsPropertyHelper<TRet> ToProperty<TObj, TRet>(this System.IObservable<TRet> target, TObj source, System.Linq.Expressions.Expression<System.Func<TObj, TRet>> property, TRet initialValue = default, bool deferSubscription = false, System.Reactive.Concurrency.IScheduler scheduler = null)
            where TObj :  class, ReactiveUI.IReactiveObject { }
        public static ReactiveUI.ObservableAsPropertyHelper<TRet> ToProperty<TObj, TRet>(this System.IObservable<TRet> target, TObj source, string property, TRet initialValue = default, bool deferSubscription = false, System.Reactive.Concurrency.IScheduler scheduler = null)
            where TObj :  class, ReactiveUI.IReactiveObject { }
        public static ReactiveUI.ObservableAsPropertyHelper<TRet> ToProperty<TObj, TRet>(this System.IObservable<TRet> target, TObj source, System.Linq.Expressions.Expression<System.Func<TObj, TRet>> property, out ReactiveUI.ObservableAsPropertyHelper<TRet> result, TRet initialValue = default, bool deferSubscription = false, System.Reactive.Concurrency.IScheduler scheduler = null)
            where TObj :  class, ReactiveUI.IReactiveObject { }
        public static ReactiveUI.ObservableAsPropertyHelper<TRet> ToProperty<TObj, TRet>(this System.IObservable<TRet> target, TObj source, string property, out ReactiveUI.ObservableAsPropertyHelper<TRet> result, TRet initialValue = default, bool deferSubscription = false, System.Reactive.Concurrency.IScheduler scheduler = null)
>>>>>>> 47e57a69
            where TObj :  class, ReactiveUI.IReactiveObject { }
    }
    public sealed class ObservableAsPropertyHelper<T> : ReactiveUI.IHandleObservableErrors, Splat.IEnableLogger, System.IDisposable
    {
<<<<<<< HEAD
        public ObservableAsPropertyHelper(System.IObservable<T> observable, System.Action<T> onChanged, T initialValue = null, bool deferSubscription = False, System.Reactive.Concurrency.IScheduler? scheduler = null) { }
        public ObservableAsPropertyHelper(System.IObservable<T> observable, System.Action<T> onChanged, System.Action<T> onChanging = null, T initialValue = null, bool deferSubscription = False, System.Reactive.Concurrency.IScheduler? scheduler = null) { }
        public bool IsSubscribed { get; }
        public System.IObservable<System.Exception> ThrownExceptions { get; }
        public T Value { get; }
        public static ReactiveUI.ObservableAsPropertyHelper<T> Default(T initialValue = null, System.Reactive.Concurrency.IScheduler? scheduler = null) { }
=======
        public ObservableAsPropertyHelper(System.IObservable<T> observable, System.Action<T> onChanged, T initialValue = default, bool deferSubscription = false, System.Reactive.Concurrency.IScheduler scheduler = null) { }
        public ObservableAsPropertyHelper(System.IObservable<T> observable, System.Action<T> onChanged, System.Action<T> onChanging = null, T initialValue = default, bool deferSubscription = false, System.Reactive.Concurrency.IScheduler scheduler = null) { }
        public bool IsSubscribed { get; }
        public System.IObservable<System.Exception> ThrownExceptions { get; }
        public T Value { get; }
>>>>>>> 47e57a69
        public void Dispose() { }
        public static ReactiveUI.ObservableAsPropertyHelper<T> Default(T initialValue = default, System.Reactive.Concurrency.IScheduler scheduler = null) { }
    }
    public static class ObservableLoggingMixin
    {
        public static System.IObservable<T> Log<T, TObj>(this System.IObservable<T> @this, TObj klass, string message = null, System.Func<T, string> stringifier = null)
            where TObj : Splat.IEnableLogger { }
        public static System.IObservable<T> LoggedCatch<T, TObj>(this System.IObservable<T> @this, TObj klass, System.IObservable<T> next = null, string message = null)
            where TObj : Splat.IEnableLogger { }
        public static System.IObservable<T> LoggedCatch<T, TObj, TException>(this System.IObservable<T> @this, TObj klass, System.Func<TException, System.IObservable<T>> next, string message = null)
            where TObj : Splat.IEnableLogger
            where TException : System.Exception { }
    }
    public class ObservedChange<TSender, TValue> : ReactiveUI.IObservedChange<TSender, TValue>
    {
        public ObservedChange(TSender sender, System.Linq.Expressions.Expression expression, TValue value = default) { }
        public System.Linq.Expressions.Expression Expression { get; }
        public TSender Sender { get; }
        public TValue Value { get; }
    }
    public static class ObservedChangedMixin
    {
        public static string GetPropertyName<TSender, TValue>(this ReactiveUI.IObservedChange<TSender, TValue> item) { }
        public static TValue GetValue<TSender, TValue>(this ReactiveUI.IObservedChange<TSender, TValue> item) { }
        public static System.IObservable<TValue> Value<TSender, TValue>(this System.IObservable<ReactiveUI.IObservedChange<TSender, TValue>> item) { }
    }
    public static class OrderedComparer
    {
        public static ReactiveUI.IComparerBuilder<T> For<T>() { }
        public static ReactiveUI.IComparerBuilder<T> For<T>(System.Collections.Generic.IEnumerable<T> enumerable) { }
    }
    public static class OrderedComparer<T>
    {
        public static System.Collections.Generic.IComparer<T> OrderBy<TValue>(System.Func<T, TValue> selector) { }
        public static System.Collections.Generic.IComparer<T> OrderBy<TValue>(System.Func<T, TValue> selector, System.Collections.Generic.IComparer<TValue> comparer) { }
        public static System.Collections.Generic.IComparer<T> OrderByDescending<TValue>(System.Func<T, TValue> selector) { }
        public static System.Collections.Generic.IComparer<T> OrderByDescending<TValue>(System.Func<T, TValue> selector, System.Collections.Generic.IComparer<TValue> comparer) { }
    }
    public class POCOObservableForProperty : ReactiveUI.ICreatesObservableForProperty, Splat.IEnableLogger
    {
        public POCOObservableForProperty() { }
        public int GetAffinityForObject(System.Type type, string propertyName, bool beforeChanged = false) { }
        public System.IObservable<ReactiveUI.IObservedChange<object, object>> GetNotificationForProperty(object sender, System.Linq.Expressions.Expression expression, string propertyName, bool beforeChanged = false, bool suppressWarnings = false) { }
    }
    public class PlatformRegistrations
    {
        public PlatformRegistrations() { }
        public void Register(System.Action<System.Func<object>, System.Type> registerFunction) { }
    }
    public class PropertyBinderImplementation : ReactiveUI.IPropertyBinderImplementation, Splat.IEnableLogger
    {
        public PropertyBinderImplementation() { }
        [return: System.Runtime.CompilerServices.TupleElementNames(new string[] {
                "view",
                "isViewModel"})]
<<<<<<< HEAD
        public ReactiveUI.IReactiveBinding<TView, TViewModel, System.ValueTuple<object, bool>> Bind<TViewModel, TView, TVMProp, TVProp, TDontCare>(TViewModel viewModel, TView view, System.Linq.Expressions.Expression<System.Func<TViewModel, TVMProp>> vmProperty, System.Linq.Expressions.Expression<System.Func<TView, TVProp>> viewProperty, System.IObservable<TDontCare>? signalViewUpdate, object conversionHint, ReactiveUI.IBindingTypeConverter vmToViewConverterOverride = null, ReactiveUI.IBindingTypeConverter viewToVMConverterOverride = null)
=======
        public ReactiveUI.IReactiveBinding<TView, TViewModel, System.ValueTuple<object, bool>> Bind<TViewModel, TView, TVMProp, TVProp, TDontCare>(TViewModel viewModel, TView view, System.Linq.Expressions.Expression<System.Func<TViewModel, TVMProp>> vmProperty, System.Linq.Expressions.Expression<System.Func<TView, TVProp>> viewProperty, System.IObservable<TDontCare> signalViewUpdate, System.Func<TVMProp, TVProp> vmToViewConverter, System.Func<TVProp, TVMProp> viewToVmConverter)
>>>>>>> 47e57a69
            where TViewModel :  class
            where TView :  class, ReactiveUI.IViewFor { }
        [return: System.Runtime.CompilerServices.TupleElementNames(new string[] {
                "view",
                "isViewModel"})]
<<<<<<< HEAD
        public ReactiveUI.IReactiveBinding<TView, TViewModel, System.ValueTuple<object, bool>> Bind<TViewModel, TView, TVMProp, TVProp, TDontCare>(TViewModel viewModel, TView view, System.Linq.Expressions.Expression<System.Func<TViewModel, TVMProp>> vmProperty, System.Linq.Expressions.Expression<System.Func<TView, TVProp>> viewProperty, System.IObservable<TDontCare>? signalViewUpdate, System.Func<TVMProp, TVProp> vmToViewConverter, System.Func<TVProp, TVMProp> viewToVmConverter)
=======
        public ReactiveUI.IReactiveBinding<TView, TViewModel, System.ValueTuple<object, bool>> Bind<TViewModel, TView, TVMProp, TVProp, TDontCare>(TViewModel viewModel, TView view, System.Linq.Expressions.Expression<System.Func<TViewModel, TVMProp>> vmProperty, System.Linq.Expressions.Expression<System.Func<TView, TVProp>> viewProperty, System.IObservable<TDontCare> signalViewUpdate, object conversionHint, ReactiveUI.IBindingTypeConverter vmToViewConverterOverride = null, ReactiveUI.IBindingTypeConverter viewToVMConverterOverride = null)
>>>>>>> 47e57a69
            where TViewModel :  class
            where TView :  class, ReactiveUI.IViewFor { }
        public System.IDisposable BindTo<TValue, TTarget, TTValue>(System.IObservable<TValue> observedChange, TTarget target, System.Linq.Expressions.Expression<System.Func<TTarget, TTValue>> propertyExpression, object conversionHint = null, ReactiveUI.IBindingTypeConverter vmToViewConverterOverride = null)
            where TTarget :  class { }
        public ReactiveUI.IReactiveBinding<TView, TViewModel, TOut> OneWayBind<TViewModel, TView, TProp, TOut>(TViewModel viewModel, TView view, System.Linq.Expressions.Expression<System.Func<TViewModel, TProp>> vmProperty, System.Linq.Expressions.Expression<System.Func<TView, TOut>> viewProperty, System.Func<TProp, TOut> selector)
            where TViewModel :  class
            where TView :  class, ReactiveUI.IViewFor { }
        public ReactiveUI.IReactiveBinding<TView, TViewModel, TVProp> OneWayBind<TViewModel, TView, TVMProp, TVProp>(TViewModel viewModel, TView view, System.Linq.Expressions.Expression<System.Func<TViewModel, TVMProp>> vmProperty, System.Linq.Expressions.Expression<System.Func<TView, TVProp>> viewProperty, object conversionHint = null, ReactiveUI.IBindingTypeConverter vmToViewConverterOverride = null)
            where TViewModel :  class
            where TView :  class, ReactiveUI.IViewFor { }
    }
    public static class PropertyBindingMixins
    {
        [return: System.Runtime.CompilerServices.TupleElementNames(new string[] {
                "view",
                "isViewModel"})]
        public static ReactiveUI.IReactiveBinding<TView, TViewModel, System.ValueTuple<object, bool>> Bind<TViewModel, TView, TVMProp, TVProp>(this TView view, TViewModel viewModel, System.Linq.Expressions.Expression<System.Func<TViewModel, TVMProp>> vmProperty, System.Linq.Expressions.Expression<System.Func<TView, TVProp>> viewProperty, System.Func<TVMProp, TVProp> vmToViewConverter, System.Func<TVProp, TVMProp> viewToVmConverter)
            where TViewModel :  class
            where TView :  class, ReactiveUI.IViewFor { }
        [return: System.Runtime.CompilerServices.TupleElementNames(new string[] {
                "view",
                "isViewModel"})]
<<<<<<< HEAD
        public static ReactiveUI.IReactiveBinding<TView, TViewModel, System.ValueTuple<object, bool>> Bind<TViewModel, TView, TVMProp, TVProp, TDontCare>(this TView view, TViewModel viewModel, System.Linq.Expressions.Expression<System.Func<TViewModel, TVMProp>> vmProperty, System.Linq.Expressions.Expression<System.Func<TView, TVProp>> viewProperty, System.IObservable<TDontCare>? signalViewUpdate, object conversionHint = null, ReactiveUI.IBindingTypeConverter vmToViewConverterOverride = null, ReactiveUI.IBindingTypeConverter viewToVMConverterOverride = null)
=======
        public static ReactiveUI.IReactiveBinding<TView, TViewModel, System.ValueTuple<object, bool>> Bind<TViewModel, TView, TVMProp, TVProp>(this TView view, TViewModel viewModel, System.Linq.Expressions.Expression<System.Func<TViewModel, TVMProp>> vmProperty, System.Linq.Expressions.Expression<System.Func<TView, TVProp>> viewProperty, object conversionHint = null, ReactiveUI.IBindingTypeConverter vmToViewConverterOverride = null, ReactiveUI.IBindingTypeConverter viewToVMConverterOverride = null)
>>>>>>> 47e57a69
            where TViewModel :  class
            where TView :  class, ReactiveUI.IViewFor { }
        [return: System.Runtime.CompilerServices.TupleElementNames(new string[] {
                "view",
                "isViewModel"})]
        public static ReactiveUI.IReactiveBinding<TView, TViewModel, System.ValueTuple<object, bool>> Bind<TViewModel, TView, TVMProp, TVProp, TDontCare>(this TView view, TViewModel viewModel, System.Linq.Expressions.Expression<System.Func<TViewModel, TVMProp>> vmProperty, System.Linq.Expressions.Expression<System.Func<TView, TVProp>> viewProperty, System.IObservable<TDontCare> signalViewUpdate, System.Func<TVMProp, TVProp> vmToViewConverter, System.Func<TVProp, TVMProp> viewToVmConverter)
            where TViewModel :  class
            where TView :  class, ReactiveUI.IViewFor { }
        [return: System.Runtime.CompilerServices.TupleElementNames(new string[] {
                "view",
                "isViewModel"})]
<<<<<<< HEAD
        public static ReactiveUI.IReactiveBinding<TView, TViewModel, System.ValueTuple<object, bool>> Bind<TViewModel, TView, TVMProp, TVProp, TDontCare>(this TView view, TViewModel viewModel, System.Linq.Expressions.Expression<System.Func<TViewModel, TVMProp>> vmProperty, System.Linq.Expressions.Expression<System.Func<TView, TVProp>> viewProperty, System.IObservable<TDontCare>? signalViewUpdate, System.Func<TVMProp, TVProp> vmToViewConverter, System.Func<TVProp, TVMProp> viewToVmConverter)
=======
        public static ReactiveUI.IReactiveBinding<TView, TViewModel, System.ValueTuple<object, bool>> Bind<TViewModel, TView, TVMProp, TVProp, TDontCare>(this TView view, TViewModel viewModel, System.Linq.Expressions.Expression<System.Func<TViewModel, TVMProp>> vmProperty, System.Linq.Expressions.Expression<System.Func<TView, TVProp>> viewProperty, System.IObservable<TDontCare> signalViewUpdate, object conversionHint = null, ReactiveUI.IBindingTypeConverter vmToViewConverterOverride = null, ReactiveUI.IBindingTypeConverter viewToVMConverterOverride = null)
>>>>>>> 47e57a69
            where TViewModel :  class
            where TView :  class, ReactiveUI.IViewFor { }
        public static System.IDisposable BindTo<TValue, TTarget, TTValue>(this System.IObservable<TValue> @this, TTarget target, System.Linq.Expressions.Expression<System.Func<TTarget, TTValue>> property, object conversionHint = null, ReactiveUI.IBindingTypeConverter vmToViewConverterOverride = null)
            where TTarget :  class { }
        public static ReactiveUI.IReactiveBinding<TView, TViewModel, TOut> OneWayBind<TViewModel, TView, TProp, TOut>(this TView view, TViewModel viewModel, System.Linq.Expressions.Expression<System.Func<TViewModel, TProp>> vmProperty, System.Linq.Expressions.Expression<System.Func<TView, TOut>> viewProperty, System.Func<TProp, TOut> selector)
            where TViewModel :  class
            where TView :  class, ReactiveUI.IViewFor { }
        public static ReactiveUI.IReactiveBinding<TView, TViewModel, TVProp> OneWayBind<TViewModel, TView, TVMProp, TVProp>(this TView view, TViewModel viewModel, System.Linq.Expressions.Expression<System.Func<TViewModel, TVMProp>> vmProperty, System.Linq.Expressions.Expression<System.Func<TView, TVProp>> viewProperty, object conversionHint = null, ReactiveUI.IBindingTypeConverter vmToViewConverterOverride = null)
            where TViewModel :  class
            where TView :  class, ReactiveUI.IViewFor { }
    }
    public static class ReactiveCommand
    {
        public static ReactiveUI.ReactiveCommand<System.Reactive.Unit, System.Reactive.Unit> Create(System.Action execute, System.IObservable<bool> canExecute = null, System.Reactive.Concurrency.IScheduler outputScheduler = null) { }
        public static ReactiveUI.ReactiveCommand<TParam, System.Reactive.Unit> Create<TParam>(System.Action<TParam> execute, System.IObservable<bool> canExecute = null, System.Reactive.Concurrency.IScheduler outputScheduler = null) { }
        public static ReactiveUI.ReactiveCommand<System.Reactive.Unit, TResult> Create<TResult>(System.Func<TResult> execute, System.IObservable<bool> canExecute = null, System.Reactive.Concurrency.IScheduler outputScheduler = null) { }
        public static ReactiveUI.ReactiveCommand<TParam, TResult> Create<TParam, TResult>(System.Func<TParam, TResult> execute, System.IObservable<bool> canExecute = null, System.Reactive.Concurrency.IScheduler outputScheduler = null) { }
        public static ReactiveUI.CombinedReactiveCommand<TParam, TResult> CreateCombined<TParam, TResult>(System.Collections.Generic.IEnumerable<ReactiveUI.ReactiveCommandBase<TParam, TResult>> childCommands, System.IObservable<bool> canExecute = null, System.Reactive.Concurrency.IScheduler outputScheduler = null) { }
        public static ReactiveUI.ReactiveCommand<System.Reactive.Unit, TResult> CreateFromObservable<TResult>(System.Func<System.IObservable<TResult>> execute, System.IObservable<bool> canExecute = null, System.Reactive.Concurrency.IScheduler outputScheduler = null) { }
        public static ReactiveUI.ReactiveCommand<TParam, TResult> CreateFromObservable<TParam, TResult>(System.Func<TParam, System.IObservable<TResult>> execute, System.IObservable<bool> canExecute = null, System.Reactive.Concurrency.IScheduler outputScheduler = null) { }
        public static ReactiveUI.ReactiveCommand<System.Reactive.Unit, System.Reactive.Unit> CreateFromTask(System.Func<System.Threading.Tasks.Task> execute, System.IObservable<bool> canExecute = null, System.Reactive.Concurrency.IScheduler outputScheduler = null) { }
        public static ReactiveUI.ReactiveCommand<System.Reactive.Unit, System.Reactive.Unit> CreateFromTask(System.Func<System.Threading.CancellationToken, System.Threading.Tasks.Task> execute, System.IObservable<bool> canExecute = null, System.Reactive.Concurrency.IScheduler outputScheduler = null) { }
        public static ReactiveUI.ReactiveCommand<System.Reactive.Unit, TResult> CreateFromTask<TResult>(System.Func<System.Threading.Tasks.Task<TResult>> execute, System.IObservable<bool> canExecute = null, System.Reactive.Concurrency.IScheduler outputScheduler = null) { }
        public static ReactiveUI.ReactiveCommand<System.Reactive.Unit, TResult> CreateFromTask<TResult>(System.Func<System.Threading.CancellationToken, System.Threading.Tasks.Task<TResult>> execute, System.IObservable<bool> canExecute = null, System.Reactive.Concurrency.IScheduler outputScheduler = null) { }
        public static ReactiveUI.ReactiveCommand<TParam, System.Reactive.Unit> CreateFromTask<TParam>(System.Func<TParam, System.Threading.Tasks.Task> execute, System.IObservable<bool> canExecute = null, System.Reactive.Concurrency.IScheduler outputScheduler = null) { }
        public static ReactiveUI.ReactiveCommand<TParam, System.Reactive.Unit> CreateFromTask<TParam>(System.Func<TParam, System.Threading.CancellationToken, System.Threading.Tasks.Task> execute, System.IObservable<bool> canExecute = null, System.Reactive.Concurrency.IScheduler outputScheduler = null) { }
        public static ReactiveUI.ReactiveCommand<TParam, TResult> CreateFromTask<TParam, TResult>(System.Func<TParam, System.Threading.Tasks.Task<TResult>> execute, System.IObservable<bool> canExecute = null, System.Reactive.Concurrency.IScheduler outputScheduler = null) { }
        public static ReactiveUI.ReactiveCommand<TParam, TResult> CreateFromTask<TParam, TResult>(System.Func<TParam, System.Threading.CancellationToken, System.Threading.Tasks.Task<TResult>> execute, System.IObservable<bool> canExecute = null, System.Reactive.Concurrency.IScheduler outputScheduler = null) { }
    }
    public abstract class ReactiveCommandBase<TParam, TResult> : ReactiveUI.IHandleObservableErrors, ReactiveUI.IReactiveCommand, System.IDisposable, System.IObservable<TResult>, System.Windows.Input.ICommand
    {
        protected ReactiveCommandBase() { }
        public abstract System.IObservable<bool> CanExecute { get; }
        public abstract System.IObservable<bool> IsExecuting { get; }
        public abstract System.IObservable<System.Exception> ThrownExceptions { get; }
        public void Dispose() { }
        protected abstract void Dispose(bool disposing);
        public abstract System.IObservable<TResult> Execute(TParam parameter = default);
        protected virtual bool ICommandCanExecute(object parameter) { }
        protected virtual void ICommandExecute(object parameter) { }
        protected void OnCanExecuteChanged(bool newValue) { }
        public abstract System.IDisposable Subscribe(System.IObserver<TResult> observer);
    }
    public static class ReactiveCommandMixins
    {
        public static System.IDisposable InvokeCommand<T>(this System.IObservable<T> item, System.Windows.Input.ICommand command) { }
        public static System.IDisposable InvokeCommand<T, TResult>(this System.IObservable<T> item, ReactiveUI.ReactiveCommandBase<T, TResult> command) { }
        public static System.IDisposable InvokeCommand<T, TTarget>(this System.IObservable<T> item, TTarget target, System.Linq.Expressions.Expression<System.Func<TTarget, System.Windows.Input.ICommand>> commandProperty)
            where TTarget :  class { }
        public static System.IDisposable InvokeCommand<T, TResult, TTarget>(this System.IObservable<T> item, TTarget target, System.Linq.Expressions.Expression<System.Func<TTarget, ReactiveUI.ReactiveCommandBase<T, TResult>>> commandProperty)
            where TTarget :  class { }
    }
    public class ReactiveCommand<TParam, TResult> : ReactiveUI.ReactiveCommandBase<TParam, TResult>
    {
        protected ReactiveCommand(System.Func<TParam, System.IObservable<TResult>> execute, System.IObservable<bool> canExecute, System.Reactive.Concurrency.IScheduler outputScheduler) { }
        public override System.IObservable<bool> CanExecute { get; }
        public override System.IObservable<bool> IsExecuting { get; }
        public override System.IObservable<System.Exception> ThrownExceptions { get; }
        protected override void Dispose(bool disposing) { }
        public override System.IObservable<TResult> Execute(TParam parameter = default) { }
        public override System.IDisposable Subscribe(System.IObserver<TResult> observer) { }
    }
    public static class ReactiveNotifyPropertyChangedMixin
    {
        public static System.IObservable<ReactiveUI.IObservedChange<TSender, TValue>> ObservableForProperty<TSender, TValue>(this TSender item, System.Linq.Expressions.Expression<System.Func<TSender, TValue>> property, bool beforeChange = false, bool skipInitial = true) { }
        public static System.IObservable<TRet> ObservableForProperty<TSender, TValue, TRet>(this TSender item, System.Linq.Expressions.Expression<System.Func<TSender, TValue>> property, System.Func<TValue, TRet> selector, bool beforeChange = false)
            where TSender :  class { }
        public static System.IObservable<ReactiveUI.IObservedChange<TSender, TValue>> SubscribeToExpressionChain<TSender, TValue>(this TSender source, System.Linq.Expressions.Expression expression, bool beforeChange = false, bool skipInitial = true, bool suppressWarnings = false) { }
    }
    [System.Runtime.Serialization.DataContract]
    public class ReactiveObject : ReactiveUI.IHandleObservableErrors, ReactiveUI.IReactiveNotifyPropertyChanged<ReactiveUI.IReactiveObject>, ReactiveUI.IReactiveObject, Splat.IEnableLogger, System.ComponentModel.INotifyPropertyChanged, System.ComponentModel.INotifyPropertyChanging
    {
        public ReactiveObject() { }
        [System.Runtime.Serialization.IgnoreDataMember]
        public System.IObservable<ReactiveUI.IReactivePropertyChangedEventArgs<ReactiveUI.IReactiveObject>> Changed { get; }
        [System.Runtime.Serialization.IgnoreDataMember]
        public System.IObservable<ReactiveUI.IReactivePropertyChangedEventArgs<ReactiveUI.IReactiveObject>> Changing { get; }
        [System.Runtime.Serialization.IgnoreDataMember]
        public System.IObservable<System.Exception> ThrownExceptions { get; }
        public event System.ComponentModel.PropertyChangedEventHandler PropertyChanged;
        public event System.ComponentModel.PropertyChangingEventHandler PropertyChanging;
        public bool AreChangeNotificationsEnabled() { }
        public System.IDisposable DelayChangeNotifications() { }
        public System.IDisposable SuppressChangeNotifications() { }
    }
    public class ReactivePropertyChangedEventArgs<TSender> : System.ComponentModel.PropertyChangedEventArgs, ReactiveUI.IReactivePropertyChangedEventArgs<TSender>
    {
        public ReactivePropertyChangedEventArgs(TSender sender, string propertyName) { }
        public TSender Sender { get; }
    }
    public class ReactivePropertyChangingEventArgs<TSender> : System.ComponentModel.PropertyChangingEventArgs, ReactiveUI.IReactivePropertyChangedEventArgs<TSender>
    {
        public ReactivePropertyChangingEventArgs(TSender sender, string propertyName) { }
        public TSender Sender { get; }
    }
    public static class Reflection
    {
        public static string ExpressionToPropertyNames(System.Linq.Expressions.Expression expression) { }
        public static System.Type GetEventArgsTypeForEvent(System.Type type, string eventName) { }
        public static System.Func<object, object[], object> GetValueFetcherForProperty(System.Reflection.MemberInfo member) { }
        public static System.Func<object, object[], object> GetValueFetcherOrThrow(System.Reflection.MemberInfo member) { }
        public static System.Action<object, object, object[]> GetValueSetterForProperty(System.Reflection.MemberInfo member) { }
        public static System.Action<object, object, object[]> GetValueSetterOrThrow(System.Reflection.MemberInfo member) { }
        public static bool IsStatic(this System.Reflection.PropertyInfo item) { }
        public static System.Type ReallyFindType(string type, bool throwOnFailure) { }
        public static System.Linq.Expressions.Expression Rewrite(System.Linq.Expressions.Expression expression) { }
        public static void ThrowIfMethodsNotOverloaded(string callingTypeName, object targetObject, params string[] methodsToCheck) { }
        public static bool TryGetAllValuesForPropertyChain(out ReactiveUI.IObservedChange<, >[] changeValues, object current, System.Collections.Generic.IEnumerable<System.Linq.Expressions.Expression> expressionChain) { }
        public static bool TryGetValueForPropertyChain<TValue>(out TValue changeValue, object current, System.Collections.Generic.IEnumerable<System.Linq.Expressions.Expression> expressionChain) { }
        public static bool TrySetValueToPropertyChain<TValue>(object target, System.Collections.Generic.IEnumerable<System.Linq.Expressions.Expression> expressionChain, TValue value, bool shouldThrow = true) { }
    }
    public class Registrations
    {
        public Registrations() { }
        public void Register(System.Action<System.Func<object>, System.Type> registerFunction) { }
    }
    public static class RoutableViewModelMixin
    {
        public static System.IDisposable WhenNavigatedTo(this ReactiveUI.IRoutableViewModel item, System.Func<System.IDisposable> onNavigatedTo) { }
        public static System.IObservable<System.Reactive.Unit> WhenNavigatedToObservable(this ReactiveUI.IRoutableViewModel item) { }
        public static System.IObservable<System.Reactive.Unit> WhenNavigatingFromObservable(this ReactiveUI.IRoutableViewModel item) { }
    }
    [System.Runtime.Serialization.DataContract]
    public class RoutingState : ReactiveUI.ReactiveObject
    {
        public RoutingState() { }
        public RoutingState(System.Reactive.Concurrency.IScheduler scheduler) { }
        [System.Runtime.Serialization.IgnoreDataMember]
        public System.IObservable<ReactiveUI.IRoutableViewModel> CurrentViewModel { get; set; }
        [System.Runtime.Serialization.IgnoreDataMember]
        public ReactiveUI.ReactiveCommand<ReactiveUI.IRoutableViewModel, ReactiveUI.IRoutableViewModel> Navigate { get; set; }
        [System.Runtime.Serialization.IgnoreDataMember]
        public ReactiveUI.ReactiveCommand<ReactiveUI.IRoutableViewModel, ReactiveUI.IRoutableViewModel> NavigateAndReset { get; set; }
        [System.Runtime.Serialization.IgnoreDataMember]
        public ReactiveUI.ReactiveCommand<System.Reactive.Unit, System.Reactive.Unit> NavigateBack { get; set; }
        [System.Runtime.Serialization.IgnoreDataMember]
        public System.IObservable<DynamicData.IChangeSet<ReactiveUI.IRoutableViewModel>> NavigationChanged { get; set; }
        [System.Runtime.Serialization.IgnoreDataMember]
        public System.Collections.ObjectModel.ObservableCollection<ReactiveUI.IRoutableViewModel> NavigationStack { get; }
        [System.Runtime.Serialization.IgnoreDataMember]
        public System.Reactive.Concurrency.IScheduler Scheduler { get; set; }
    }
    public static class RoutingStateMixins
    {
        public static T FindViewModelInStack<T>(this ReactiveUI.RoutingState item)
            where T : ReactiveUI.IRoutableViewModel { }
        public static ReactiveUI.IRoutableViewModel GetCurrentViewModel(this ReactiveUI.RoutingState item) { }
    }
    public static class RxApp
    {
        public const int BigCacheLimit = 256;
        public const int SmallCacheLimit = 64;
        public static System.IObserver<System.Exception> DefaultExceptionHandler { get; set; }
        public static System.Reactive.Concurrency.IScheduler MainThreadScheduler { get; set; }
        public static bool SuppressViewCommandBindingMessage { get; set; }
        public static ReactiveUI.ISuspensionHost SuspensionHost { get; set; }
        public static System.Reactive.Concurrency.IScheduler TaskpoolScheduler { get; set; }
    }
    public class ScheduledSubject<T> : System.IDisposable, System.IObservable<T>, System.IObserver<T>, System.Reactive.Subjects.ISubject<T>, System.Reactive.Subjects.ISubject<T, T>
    {
        public ScheduledSubject(System.Reactive.Concurrency.IScheduler scheduler, System.IObserver<T> defaultObserver = null, System.Reactive.Subjects.ISubject<T> defaultSubject = null) { }
        public void Dispose() { }
        protected virtual void Dispose(bool isDisposing) { }
        public void OnCompleted() { }
        public void OnError(System.Exception error) { }
        public void OnNext(T value) { }
        public System.IDisposable Subscribe(System.IObserver<T> observer) { }
    }
    [System.AttributeUsage(System.AttributeTargets.Class | System.AttributeTargets.All)]
    public class SingleInstanceViewAttribute : System.Attribute
    {
        public SingleInstanceViewAttribute() { }
    }
    public class StringConverter : ReactiveUI.IBindingTypeConverter, Splat.IEnableLogger
    {
        public StringConverter() { }
        public int GetAffinityForObjects(System.Type fromType, System.Type toType) { }
        public bool TryConvert(object from, System.Type toType, object conversionHint, out object result) { }
    }
    public static class SuspensionHostExtensions
    {
        public static T GetAppState<T>(this ReactiveUI.ISuspensionHost item) { }
        public static System.IObservable<T> ObserveAppState<T>(this ReactiveUI.ISuspensionHost item)
            where T :  class { }
        public static System.IDisposable SetupDefaultSuspendResume(this ReactiveUI.ISuspensionHost item, ReactiveUI.ISuspensionDriver? driver = null) { }
    }
    public class UnhandledErrorException : System.Exception
    {
        public UnhandledErrorException() { }
        public UnhandledErrorException(string message) { }
        protected UnhandledErrorException(System.Runtime.Serialization.SerializationInfo info, System.Runtime.Serialization.StreamingContext context) { }
        public UnhandledErrorException(string message, System.Exception innerException) { }
    }
    public class UnhandledInteractionException<TInput, TOutput> : System.Exception
    {
        public UnhandledInteractionException() { }
        public UnhandledInteractionException(string message) { }
        public UnhandledInteractionException(ReactiveUI.Interaction<TInput, TOutput> interaction, TInput input) { }
        protected UnhandledInteractionException(System.Runtime.Serialization.SerializationInfo info, System.Runtime.Serialization.StreamingContext context) { }
        public UnhandledInteractionException(string message, System.Exception innerException) { }
        public TInput Input { get; }
        public ReactiveUI.Interaction<TInput, TOutput> Interaction { get; }
        public override void GetObjectData(System.Runtime.Serialization.SerializationInfo info, System.Runtime.Serialization.StreamingContext context) { }
    }
    [System.AttributeUsage(System.AttributeTargets.Class | System.AttributeTargets.All)]
    public class ViewContractAttribute : System.Attribute
    {
        public ViewContractAttribute(string contract) { }
        public string Contract { get; }
    }
    public static class ViewForMixins
    {
        public static System.IDisposable WhenActivated(this ReactiveUI.IActivatableView item, System.Action<System.Action<System.IDisposable>> block) { }
        public static System.IDisposable WhenActivated(this ReactiveUI.IActivatableView item, System.Func<System.Collections.Generic.IEnumerable<System.IDisposable>> block) { }
        public static void WhenActivated(this ReactiveUI.IActivatableViewModel item, System.Action<System.Action<System.IDisposable>> block) { }
        public static void WhenActivated(this ReactiveUI.IActivatableViewModel item, System.Action<System.Reactive.Disposables.CompositeDisposable> block) { }
        public static void WhenActivated(this ReactiveUI.IActivatableViewModel item, System.Func<System.Collections.Generic.IEnumerable<System.IDisposable>> block) { }
        public static System.IDisposable WhenActivated(this ReactiveUI.IActivatableView item, System.Action<System.Action<System.IDisposable>> block, ReactiveUI.IViewFor view) { }
        public static System.IDisposable WhenActivated(this ReactiveUI.IActivatableView item, System.Action<System.Reactive.Disposables.CompositeDisposable> block, ReactiveUI.IViewFor view = null) { }
        public static System.IDisposable WhenActivated(this ReactiveUI.IActivatableView item, System.Func<System.Collections.Generic.IEnumerable<System.IDisposable>> block, ReactiveUI.IViewFor view) { }
    }
    public static class ViewLocator
    {
        public static ReactiveUI.IViewLocator Current { get; }
    }
    public class ViewLocatorNotFoundException : System.Exception
    {
        public ViewLocatorNotFoundException() { }
        public ViewLocatorNotFoundException(string message) { }
        protected ViewLocatorNotFoundException(System.Runtime.Serialization.SerializationInfo info, System.Runtime.Serialization.StreamingContext context) { }
        public ViewLocatorNotFoundException(string message, System.Exception innerException) { }
    }
    public sealed class ViewModelActivator : System.IDisposable
    {
        public ViewModelActivator() { }
        public System.IObservable<System.Reactive.Unit> Activated { get; }
        public System.IObservable<System.Reactive.Unit> Deactivated { get; }
        public System.IDisposable Activate() { }
        public void Deactivate(bool ignoreRefCount = false) { }
        public void Dispose() { }
    }
    public class WaitForDispatcherScheduler : System.Reactive.Concurrency.IScheduler
    {
        public WaitForDispatcherScheduler(System.Func<System.Reactive.Concurrency.IScheduler> schedulerFactory) { }
        public System.DateTimeOffset Now { get; }
        public System.IDisposable Schedule<TState>(TState state, System.Func<System.Reactive.Concurrency.IScheduler, TState, System.IDisposable> action) { }
        public System.IDisposable Schedule<TState>(TState state, System.DateTimeOffset dueTime, System.Func<System.Reactive.Concurrency.IScheduler, TState, System.IDisposable> action) { }
        public System.IDisposable Schedule<TState>(TState state, System.TimeSpan dueTime, System.Func<System.Reactive.Concurrency.IScheduler, TState, System.IDisposable> action) { }
    }
    public static class WhenAnyMixin
    {
        public static System.IObservable<TRet> WhenAny<TSender, TRet, T1>(this TSender This, System.Linq.Expressions.Expression<System.Func<TSender, T1>> property1, System.Func<ReactiveUI.IObservedChange<TSender, T1>, TRet> selector) { }
        public static System.IObservable<TRet> WhenAny<TSender, TRet, T1, T2>(this TSender This, System.Linq.Expressions.Expression<System.Func<TSender, T1>> property1, System.Linq.Expressions.Expression<System.Func<TSender, T2>> property2, System.Func<ReactiveUI.IObservedChange<TSender, T1>, ReactiveUI.IObservedChange<TSender, T2>, TRet> selector) { }
        public static System.IObservable<TRet> WhenAny<TSender, TRet, T1, T2, T3>(this TSender This, System.Linq.Expressions.Expression<System.Func<TSender, T1>> property1, System.Linq.Expressions.Expression<System.Func<TSender, T2>> property2, System.Linq.Expressions.Expression<System.Func<TSender, T3>> property3, System.Func<ReactiveUI.IObservedChange<TSender, T1>, ReactiveUI.IObservedChange<TSender, T2>, ReactiveUI.IObservedChange<TSender, T3>, TRet> selector) { }
        public static System.IObservable<TRet> WhenAny<TSender, TRet, T1, T2, T3, T4>(this TSender This, System.Linq.Expressions.Expression<System.Func<TSender, T1>> property1, System.Linq.Expressions.Expression<System.Func<TSender, T2>> property2, System.Linq.Expressions.Expression<System.Func<TSender, T3>> property3, System.Linq.Expressions.Expression<System.Func<TSender, T4>> property4, System.Func<ReactiveUI.IObservedChange<TSender, T1>, ReactiveUI.IObservedChange<TSender, T2>, ReactiveUI.IObservedChange<TSender, T3>, ReactiveUI.IObservedChange<TSender, T4>, TRet> selector) { }
        public static System.IObservable<TRet> WhenAny<TSender, TRet, T1, T2, T3, T4, T5>(this TSender This, System.Linq.Expressions.Expression<System.Func<TSender, T1>> property1, System.Linq.Expressions.Expression<System.Func<TSender, T2>> property2, System.Linq.Expressions.Expression<System.Func<TSender, T3>> property3, System.Linq.Expressions.Expression<System.Func<TSender, T4>> property4, System.Linq.Expressions.Expression<System.Func<TSender, T5>> property5, System.Func<ReactiveUI.IObservedChange<TSender, T1>, ReactiveUI.IObservedChange<TSender, T2>, ReactiveUI.IObservedChange<TSender, T3>, ReactiveUI.IObservedChange<TSender, T4>, ReactiveUI.IObservedChange<TSender, T5>, TRet> selector) { }
        public static System.IObservable<TRet> WhenAny<TSender, TRet, T1, T2, T3, T4, T5, T6>(this TSender This, System.Linq.Expressions.Expression<System.Func<TSender, T1>> property1, System.Linq.Expressions.Expression<System.Func<TSender, T2>> property2, System.Linq.Expressions.Expression<System.Func<TSender, T3>> property3, System.Linq.Expressions.Expression<System.Func<TSender, T4>> property4, System.Linq.Expressions.Expression<System.Func<TSender, T5>> property5, System.Linq.Expressions.Expression<System.Func<TSender, T6>> property6, System.Func<ReactiveUI.IObservedChange<TSender, T1>, ReactiveUI.IObservedChange<TSender, T2>, ReactiveUI.IObservedChange<TSender, T3>, ReactiveUI.IObservedChange<TSender, T4>, ReactiveUI.IObservedChange<TSender, T5>, ReactiveUI.IObservedChange<TSender, T6>, TRet> selector) { }
        public static System.IObservable<TRet> WhenAny<TSender, TRet, T1, T2, T3, T4, T5, T6, T7>(this TSender This, System.Linq.Expressions.Expression<System.Func<TSender, T1>> property1, System.Linq.Expressions.Expression<System.Func<TSender, T2>> property2, System.Linq.Expressions.Expression<System.Func<TSender, T3>> property3, System.Linq.Expressions.Expression<System.Func<TSender, T4>> property4, System.Linq.Expressions.Expression<System.Func<TSender, T5>> property5, System.Linq.Expressions.Expression<System.Func<TSender, T6>> property6, System.Linq.Expressions.Expression<System.Func<TSender, T7>> property7, System.Func<ReactiveUI.IObservedChange<TSender, T1>, ReactiveUI.IObservedChange<TSender, T2>, ReactiveUI.IObservedChange<TSender, T3>, ReactiveUI.IObservedChange<TSender, T4>, ReactiveUI.IObservedChange<TSender, T5>, ReactiveUI.IObservedChange<TSender, T6>, ReactiveUI.IObservedChange<TSender, T7>, TRet> selector) { }
        public static System.IObservable<TRet> WhenAny<TSender, TRet, T1, T2, T3, T4, T5, T6, T7, T8>(this TSender This, System.Linq.Expressions.Expression<System.Func<TSender, T1>> property1, System.Linq.Expressions.Expression<System.Func<TSender, T2>> property2, System.Linq.Expressions.Expression<System.Func<TSender, T3>> property3, System.Linq.Expressions.Expression<System.Func<TSender, T4>> property4, System.Linq.Expressions.Expression<System.Func<TSender, T5>> property5, System.Linq.Expressions.Expression<System.Func<TSender, T6>> property6, System.Linq.Expressions.Expression<System.Func<TSender, T7>> property7, System.Linq.Expressions.Expression<System.Func<TSender, T8>> property8, System.Func<ReactiveUI.IObservedChange<TSender, T1>, ReactiveUI.IObservedChange<TSender, T2>, ReactiveUI.IObservedChange<TSender, T3>, ReactiveUI.IObservedChange<TSender, T4>, ReactiveUI.IObservedChange<TSender, T5>, ReactiveUI.IObservedChange<TSender, T6>, ReactiveUI.IObservedChange<TSender, T7>, ReactiveUI.IObservedChange<TSender, T8>, TRet> selector) { }
        public static System.IObservable<TRet> WhenAny<TSender, TRet, T1, T2, T3, T4, T5, T6, T7, T8, T9>(this TSender This, System.Linq.Expressions.Expression<System.Func<TSender, T1>> property1, System.Linq.Expressions.Expression<System.Func<TSender, T2>> property2, System.Linq.Expressions.Expression<System.Func<TSender, T3>> property3, System.Linq.Expressions.Expression<System.Func<TSender, T4>> property4, System.Linq.Expressions.Expression<System.Func<TSender, T5>> property5, System.Linq.Expressions.Expression<System.Func<TSender, T6>> property6, System.Linq.Expressions.Expression<System.Func<TSender, T7>> property7, System.Linq.Expressions.Expression<System.Func<TSender, T8>> property8, System.Linq.Expressions.Expression<System.Func<TSender, T9>> property9, System.Func<ReactiveUI.IObservedChange<TSender, T1>, ReactiveUI.IObservedChange<TSender, T2>, ReactiveUI.IObservedChange<TSender, T3>, ReactiveUI.IObservedChange<TSender, T4>, ReactiveUI.IObservedChange<TSender, T5>, ReactiveUI.IObservedChange<TSender, T6>, ReactiveUI.IObservedChange<TSender, T7>, ReactiveUI.IObservedChange<TSender, T8>, ReactiveUI.IObservedChange<TSender, T9>, TRet> selector) { }
        public static System.IObservable<TRet> WhenAny<TSender, TRet, T1, T2, T3, T4, T5, T6, T7, T8, T9, T10>(this TSender This, System.Linq.Expressions.Expression<System.Func<TSender, T1>> property1, System.Linq.Expressions.Expression<System.Func<TSender, T2>> property2, System.Linq.Expressions.Expression<System.Func<TSender, T3>> property3, System.Linq.Expressions.Expression<System.Func<TSender, T4>> property4, System.Linq.Expressions.Expression<System.Func<TSender, T5>> property5, System.Linq.Expressions.Expression<System.Func<TSender, T6>> property6, System.Linq.Expressions.Expression<System.Func<TSender, T7>> property7, System.Linq.Expressions.Expression<System.Func<TSender, T8>> property8, System.Linq.Expressions.Expression<System.Func<TSender, T9>> property9, System.Linq.Expressions.Expression<System.Func<TSender, T10>> property10, System.Func<ReactiveUI.IObservedChange<TSender, T1>, ReactiveUI.IObservedChange<TSender, T2>, ReactiveUI.IObservedChange<TSender, T3>, ReactiveUI.IObservedChange<TSender, T4>, ReactiveUI.IObservedChange<TSender, T5>, ReactiveUI.IObservedChange<TSender, T6>, ReactiveUI.IObservedChange<TSender, T7>, ReactiveUI.IObservedChange<TSender, T8>, ReactiveUI.IObservedChange<TSender, T9>, ReactiveUI.IObservedChange<TSender, T10>, TRet> selector) { }
        public static System.IObservable<TRet> WhenAny<TSender, TRet, T1, T2, T3, T4, T5, T6, T7, T8, T9, T10, T11>(this TSender This, System.Linq.Expressions.Expression<System.Func<TSender, T1>> property1, System.Linq.Expressions.Expression<System.Func<TSender, T2>> property2, System.Linq.Expressions.Expression<System.Func<TSender, T3>> property3, System.Linq.Expressions.Expression<System.Func<TSender, T4>> property4, System.Linq.Expressions.Expression<System.Func<TSender, T5>> property5, System.Linq.Expressions.Expression<System.Func<TSender, T6>> property6, System.Linq.Expressions.Expression<System.Func<TSender, T7>> property7, System.Linq.Expressions.Expression<System.Func<TSender, T8>> property8, System.Linq.Expressions.Expression<System.Func<TSender, T9>> property9, System.Linq.Expressions.Expression<System.Func<TSender, T10>> property10, System.Linq.Expressions.Expression<System.Func<TSender, T11>> property11, System.Func<ReactiveUI.IObservedChange<TSender, T1>, ReactiveUI.IObservedChange<TSender, T2>, ReactiveUI.IObservedChange<TSender, T3>, ReactiveUI.IObservedChange<TSender, T4>, ReactiveUI.IObservedChange<TSender, T5>, ReactiveUI.IObservedChange<TSender, T6>, ReactiveUI.IObservedChange<TSender, T7>, ReactiveUI.IObservedChange<TSender, T8>, ReactiveUI.IObservedChange<TSender, T9>, ReactiveUI.IObservedChange<TSender, T10>, ReactiveUI.IObservedChange<TSender, T11>, TRet> selector) { }
        public static System.IObservable<TRet> WhenAny<TSender, TRet, T1, T2, T3, T4, T5, T6, T7, T8, T9, T10, T11, T12>(this TSender This, System.Linq.Expressions.Expression<System.Func<TSender, T1>> property1, System.Linq.Expressions.Expression<System.Func<TSender, T2>> property2, System.Linq.Expressions.Expression<System.Func<TSender, T3>> property3, System.Linq.Expressions.Expression<System.Func<TSender, T4>> property4, System.Linq.Expressions.Expression<System.Func<TSender, T5>> property5, System.Linq.Expressions.Expression<System.Func<TSender, T6>> property6, System.Linq.Expressions.Expression<System.Func<TSender, T7>> property7, System.Linq.Expressions.Expression<System.Func<TSender, T8>> property8, System.Linq.Expressions.Expression<System.Func<TSender, T9>> property9, System.Linq.Expressions.Expression<System.Func<TSender, T10>> property10, System.Linq.Expressions.Expression<System.Func<TSender, T11>> property11, System.Linq.Expressions.Expression<System.Func<TSender, T12>> property12, System.Func<ReactiveUI.IObservedChange<TSender, T1>, ReactiveUI.IObservedChange<TSender, T2>, ReactiveUI.IObservedChange<TSender, T3>, ReactiveUI.IObservedChange<TSender, T4>, ReactiveUI.IObservedChange<TSender, T5>, ReactiveUI.IObservedChange<TSender, T6>, ReactiveUI.IObservedChange<TSender, T7>, ReactiveUI.IObservedChange<TSender, T8>, ReactiveUI.IObservedChange<TSender, T9>, ReactiveUI.IObservedChange<TSender, T10>, ReactiveUI.IObservedChange<TSender, T11>, ReactiveUI.IObservedChange<TSender, T12>, TRet> selector) { }
        public static System.IObservable<TRet> WhenAnyDynamic<TSender, TRet>(this TSender This, System.Linq.Expressions.Expression property1, System.Func<ReactiveUI.IObservedChange<TSender, object>, TRet> selector) { }
        public static System.IObservable<TRet> WhenAnyDynamic<TSender, TRet>(this TSender This, System.Linq.Expressions.Expression property1, System.Linq.Expressions.Expression property2, System.Func<ReactiveUI.IObservedChange<TSender, object>, ReactiveUI.IObservedChange<TSender, object>, TRet> selector) { }
        public static System.IObservable<TRet> WhenAnyDynamic<TSender, TRet>(this TSender This, System.Linq.Expressions.Expression property1, System.Linq.Expressions.Expression property2, System.Linq.Expressions.Expression property3, System.Func<ReactiveUI.IObservedChange<TSender, object>, ReactiveUI.IObservedChange<TSender, object>, ReactiveUI.IObservedChange<TSender, object>, TRet> selector) { }
        public static System.IObservable<TRet> WhenAnyDynamic<TSender, TRet>(this TSender This, System.Linq.Expressions.Expression property1, System.Linq.Expressions.Expression property2, System.Linq.Expressions.Expression property3, System.Linq.Expressions.Expression property4, System.Func<ReactiveUI.IObservedChange<TSender, object>, ReactiveUI.IObservedChange<TSender, object>, ReactiveUI.IObservedChange<TSender, object>, ReactiveUI.IObservedChange<TSender, object>, TRet> selector) { }
        public static System.IObservable<TRet> WhenAnyDynamic<TSender, TRet>(this TSender This, System.Linq.Expressions.Expression property1, System.Linq.Expressions.Expression property2, System.Linq.Expressions.Expression property3, System.Linq.Expressions.Expression property4, System.Linq.Expressions.Expression property5, System.Func<ReactiveUI.IObservedChange<TSender, object>, ReactiveUI.IObservedChange<TSender, object>, ReactiveUI.IObservedChange<TSender, object>, ReactiveUI.IObservedChange<TSender, object>, ReactiveUI.IObservedChange<TSender, object>, TRet> selector) { }
        public static System.IObservable<TRet> WhenAnyDynamic<TSender, TRet>(this TSender This, System.Linq.Expressions.Expression property1, System.Linq.Expressions.Expression property2, System.Linq.Expressions.Expression property3, System.Linq.Expressions.Expression property4, System.Linq.Expressions.Expression property5, System.Linq.Expressions.Expression property6, System.Func<ReactiveUI.IObservedChange<TSender, object>, ReactiveUI.IObservedChange<TSender, object>, ReactiveUI.IObservedChange<TSender, object>, ReactiveUI.IObservedChange<TSender, object>, ReactiveUI.IObservedChange<TSender, object>, ReactiveUI.IObservedChange<TSender, object>, TRet> selector) { }
        public static System.IObservable<TRet> WhenAnyDynamic<TSender, TRet>(this TSender This, System.Linq.Expressions.Expression property1, System.Linq.Expressions.Expression property2, System.Linq.Expressions.Expression property3, System.Linq.Expressions.Expression property4, System.Linq.Expressions.Expression property5, System.Linq.Expressions.Expression property6, System.Linq.Expressions.Expression property7, System.Func<ReactiveUI.IObservedChange<TSender, object>, ReactiveUI.IObservedChange<TSender, object>, ReactiveUI.IObservedChange<TSender, object>, ReactiveUI.IObservedChange<TSender, object>, ReactiveUI.IObservedChange<TSender, object>, ReactiveUI.IObservedChange<TSender, object>, ReactiveUI.IObservedChange<TSender, object>, TRet> selector) { }
        public static System.IObservable<TRet> WhenAnyDynamic<TSender, TRet>(this TSender This, System.Linq.Expressions.Expression property1, System.Linq.Expressions.Expression property2, System.Linq.Expressions.Expression property3, System.Linq.Expressions.Expression property4, System.Linq.Expressions.Expression property5, System.Linq.Expressions.Expression property6, System.Linq.Expressions.Expression property7, System.Linq.Expressions.Expression property8, System.Func<ReactiveUI.IObservedChange<TSender, object>, ReactiveUI.IObservedChange<TSender, object>, ReactiveUI.IObservedChange<TSender, object>, ReactiveUI.IObservedChange<TSender, object>, ReactiveUI.IObservedChange<TSender, object>, ReactiveUI.IObservedChange<TSender, object>, ReactiveUI.IObservedChange<TSender, object>, ReactiveUI.IObservedChange<TSender, object>, TRet> selector) { }
        public static System.IObservable<TRet> WhenAnyDynamic<TSender, TRet>(this TSender This, System.Linq.Expressions.Expression property1, System.Linq.Expressions.Expression property2, System.Linq.Expressions.Expression property3, System.Linq.Expressions.Expression property4, System.Linq.Expressions.Expression property5, System.Linq.Expressions.Expression property6, System.Linq.Expressions.Expression property7, System.Linq.Expressions.Expression property8, System.Linq.Expressions.Expression property9, System.Func<ReactiveUI.IObservedChange<TSender, object>, ReactiveUI.IObservedChange<TSender, object>, ReactiveUI.IObservedChange<TSender, object>, ReactiveUI.IObservedChange<TSender, object>, ReactiveUI.IObservedChange<TSender, object>, ReactiveUI.IObservedChange<TSender, object>, ReactiveUI.IObservedChange<TSender, object>, ReactiveUI.IObservedChange<TSender, object>, ReactiveUI.IObservedChange<TSender, object>, TRet> selector) { }
        public static System.IObservable<TRet> WhenAnyDynamic<TSender, TRet>(this TSender This, System.Linq.Expressions.Expression property1, System.Linq.Expressions.Expression property2, System.Linq.Expressions.Expression property3, System.Linq.Expressions.Expression property4, System.Linq.Expressions.Expression property5, System.Linq.Expressions.Expression property6, System.Linq.Expressions.Expression property7, System.Linq.Expressions.Expression property8, System.Linq.Expressions.Expression property9, System.Linq.Expressions.Expression property10, System.Func<ReactiveUI.IObservedChange<TSender, object>, ReactiveUI.IObservedChange<TSender, object>, ReactiveUI.IObservedChange<TSender, object>, ReactiveUI.IObservedChange<TSender, object>, ReactiveUI.IObservedChange<TSender, object>, ReactiveUI.IObservedChange<TSender, object>, ReactiveUI.IObservedChange<TSender, object>, ReactiveUI.IObservedChange<TSender, object>, ReactiveUI.IObservedChange<TSender, object>, ReactiveUI.IObservedChange<TSender, object>, TRet> selector) { }
        public static System.IObservable<TRet> WhenAnyDynamic<TSender, TRet>(this TSender This, System.Linq.Expressions.Expression property1, System.Linq.Expressions.Expression property2, System.Linq.Expressions.Expression property3, System.Linq.Expressions.Expression property4, System.Linq.Expressions.Expression property5, System.Linq.Expressions.Expression property6, System.Linq.Expressions.Expression property7, System.Linq.Expressions.Expression property8, System.Linq.Expressions.Expression property9, System.Linq.Expressions.Expression property10, System.Linq.Expressions.Expression property11, System.Func<ReactiveUI.IObservedChange<TSender, object>, ReactiveUI.IObservedChange<TSender, object>, ReactiveUI.IObservedChange<TSender, object>, ReactiveUI.IObservedChange<TSender, object>, ReactiveUI.IObservedChange<TSender, object>, ReactiveUI.IObservedChange<TSender, object>, ReactiveUI.IObservedChange<TSender, object>, ReactiveUI.IObservedChange<TSender, object>, ReactiveUI.IObservedChange<TSender, object>, ReactiveUI.IObservedChange<TSender, object>, ReactiveUI.IObservedChange<TSender, object>, TRet> selector) { }
        public static System.IObservable<TRet> WhenAnyDynamic<TSender, TRet>(this TSender This, System.Linq.Expressions.Expression property1, System.Linq.Expressions.Expression property2, System.Linq.Expressions.Expression property3, System.Linq.Expressions.Expression property4, System.Linq.Expressions.Expression property5, System.Linq.Expressions.Expression property6, System.Linq.Expressions.Expression property7, System.Linq.Expressions.Expression property8, System.Linq.Expressions.Expression property9, System.Linq.Expressions.Expression property10, System.Linq.Expressions.Expression property11, System.Linq.Expressions.Expression property12, System.Func<ReactiveUI.IObservedChange<TSender, object>, ReactiveUI.IObservedChange<TSender, object>, ReactiveUI.IObservedChange<TSender, object>, ReactiveUI.IObservedChange<TSender, object>, ReactiveUI.IObservedChange<TSender, object>, ReactiveUI.IObservedChange<TSender, object>, ReactiveUI.IObservedChange<TSender, object>, ReactiveUI.IObservedChange<TSender, object>, ReactiveUI.IObservedChange<TSender, object>, ReactiveUI.IObservedChange<TSender, object>, ReactiveUI.IObservedChange<TSender, object>, ReactiveUI.IObservedChange<TSender, object>, TRet> selector) { }
        public static System.IObservable<TRet> WhenAnyValue<TSender, TRet>(this TSender This, System.Linq.Expressions.Expression<System.Func<TSender, TRet>> property1) { }
        public static System.IObservable<TRet> WhenAnyValue<TSender, TRet, T1>(this TSender This, System.Linq.Expressions.Expression<System.Func<TSender, T1>> property1, System.Func<T1, TRet> selector) { }
        public static System.IObservable<System.ValueTuple<T1, T2>> WhenAnyValue<TSender, T1, T2>(this TSender This, System.Linq.Expressions.Expression<System.Func<TSender, T1>> property1, System.Linq.Expressions.Expression<System.Func<TSender, T2>> property2) { }
        public static System.IObservable<TRet> WhenAnyValue<TSender, TRet, T1, T2>(this TSender This, System.Linq.Expressions.Expression<System.Func<TSender, T1>> property1, System.Linq.Expressions.Expression<System.Func<TSender, T2>> property2, System.Func<T1, T2, TRet> selector) { }
        public static System.IObservable<System.ValueTuple<T1, T2, T3>> WhenAnyValue<TSender, T1, T2, T3>(this TSender This, System.Linq.Expressions.Expression<System.Func<TSender, T1>> property1, System.Linq.Expressions.Expression<System.Func<TSender, T2>> property2, System.Linq.Expressions.Expression<System.Func<TSender, T3>> property3) { }
        public static System.IObservable<TRet> WhenAnyValue<TSender, TRet, T1, T2, T3>(this TSender This, System.Linq.Expressions.Expression<System.Func<TSender, T1>> property1, System.Linq.Expressions.Expression<System.Func<TSender, T2>> property2, System.Linq.Expressions.Expression<System.Func<TSender, T3>> property3, System.Func<T1, T2, T3, TRet> selector) { }
        public static System.IObservable<System.ValueTuple<T1, T2, T3, T4>> WhenAnyValue<TSender, T1, T2, T3, T4>(this TSender This, System.Linq.Expressions.Expression<System.Func<TSender, T1>> property1, System.Linq.Expressions.Expression<System.Func<TSender, T2>> property2, System.Linq.Expressions.Expression<System.Func<TSender, T3>> property3, System.Linq.Expressions.Expression<System.Func<TSender, T4>> property4) { }
        public static System.IObservable<TRet> WhenAnyValue<TSender, TRet, T1, T2, T3, T4>(this TSender This, System.Linq.Expressions.Expression<System.Func<TSender, T1>> property1, System.Linq.Expressions.Expression<System.Func<TSender, T2>> property2, System.Linq.Expressions.Expression<System.Func<TSender, T3>> property3, System.Linq.Expressions.Expression<System.Func<TSender, T4>> property4, System.Func<T1, T2, T3, T4, TRet> selector) { }
        public static System.IObservable<System.ValueTuple<T1, T2, T3, T4, T5>> WhenAnyValue<TSender, T1, T2, T3, T4, T5>(this TSender This, System.Linq.Expressions.Expression<System.Func<TSender, T1>> property1, System.Linq.Expressions.Expression<System.Func<TSender, T2>> property2, System.Linq.Expressions.Expression<System.Func<TSender, T3>> property3, System.Linq.Expressions.Expression<System.Func<TSender, T4>> property4, System.Linq.Expressions.Expression<System.Func<TSender, T5>> property5) { }
        public static System.IObservable<TRet> WhenAnyValue<TSender, TRet, T1, T2, T3, T4, T5>(this TSender This, System.Linq.Expressions.Expression<System.Func<TSender, T1>> property1, System.Linq.Expressions.Expression<System.Func<TSender, T2>> property2, System.Linq.Expressions.Expression<System.Func<TSender, T3>> property3, System.Linq.Expressions.Expression<System.Func<TSender, T4>> property4, System.Linq.Expressions.Expression<System.Func<TSender, T5>> property5, System.Func<T1, T2, T3, T4, T5, TRet> selector) { }
        public static System.IObservable<System.ValueTuple<T1, T2, T3, T4, T5, T6>> WhenAnyValue<TSender, T1, T2, T3, T4, T5, T6>(this TSender This, System.Linq.Expressions.Expression<System.Func<TSender, T1>> property1, System.Linq.Expressions.Expression<System.Func<TSender, T2>> property2, System.Linq.Expressions.Expression<System.Func<TSender, T3>> property3, System.Linq.Expressions.Expression<System.Func<TSender, T4>> property4, System.Linq.Expressions.Expression<System.Func<TSender, T5>> property5, System.Linq.Expressions.Expression<System.Func<TSender, T6>> property6) { }
        public static System.IObservable<TRet> WhenAnyValue<TSender, TRet, T1, T2, T3, T4, T5, T6>(this TSender This, System.Linq.Expressions.Expression<System.Func<TSender, T1>> property1, System.Linq.Expressions.Expression<System.Func<TSender, T2>> property2, System.Linq.Expressions.Expression<System.Func<TSender, T3>> property3, System.Linq.Expressions.Expression<System.Func<TSender, T4>> property4, System.Linq.Expressions.Expression<System.Func<TSender, T5>> property5, System.Linq.Expressions.Expression<System.Func<TSender, T6>> property6, System.Func<T1, T2, T3, T4, T5, T6, TRet> selector) { }
        public static System.IObservable<System.ValueTuple<T1, T2, T3, T4, T5, T6, T7>> WhenAnyValue<TSender, T1, T2, T3, T4, T5, T6, T7>(this TSender This, System.Linq.Expressions.Expression<System.Func<TSender, T1>> property1, System.Linq.Expressions.Expression<System.Func<TSender, T2>> property2, System.Linq.Expressions.Expression<System.Func<TSender, T3>> property3, System.Linq.Expressions.Expression<System.Func<TSender, T4>> property4, System.Linq.Expressions.Expression<System.Func<TSender, T5>> property5, System.Linq.Expressions.Expression<System.Func<TSender, T6>> property6, System.Linq.Expressions.Expression<System.Func<TSender, T7>> property7) { }
        public static System.IObservable<TRet> WhenAnyValue<TSender, TRet, T1, T2, T3, T4, T5, T6, T7>(this TSender This, System.Linq.Expressions.Expression<System.Func<TSender, T1>> property1, System.Linq.Expressions.Expression<System.Func<TSender, T2>> property2, System.Linq.Expressions.Expression<System.Func<TSender, T3>> property3, System.Linq.Expressions.Expression<System.Func<TSender, T4>> property4, System.Linq.Expressions.Expression<System.Func<TSender, T5>> property5, System.Linq.Expressions.Expression<System.Func<TSender, T6>> property6, System.Linq.Expressions.Expression<System.Func<TSender, T7>> property7, System.Func<T1, T2, T3, T4, T5, T6, T7, TRet> selector) { }
        public static System.IObservable<TRet> WhenAnyValue<TSender, TRet, T1, T2, T3, T4, T5, T6, T7, T8>(this TSender This, System.Linq.Expressions.Expression<System.Func<TSender, T1>> property1, System.Linq.Expressions.Expression<System.Func<TSender, T2>> property2, System.Linq.Expressions.Expression<System.Func<TSender, T3>> property3, System.Linq.Expressions.Expression<System.Func<TSender, T4>> property4, System.Linq.Expressions.Expression<System.Func<TSender, T5>> property5, System.Linq.Expressions.Expression<System.Func<TSender, T6>> property6, System.Linq.Expressions.Expression<System.Func<TSender, T7>> property7, System.Linq.Expressions.Expression<System.Func<TSender, T8>> property8, System.Func<T1, T2, T3, T4, T5, T6, T7, T8, TRet> selector) { }
        public static System.IObservable<TRet> WhenAnyValue<TSender, TRet, T1, T2, T3, T4, T5, T6, T7, T8, T9>(this TSender This, System.Linq.Expressions.Expression<System.Func<TSender, T1>> property1, System.Linq.Expressions.Expression<System.Func<TSender, T2>> property2, System.Linq.Expressions.Expression<System.Func<TSender, T3>> property3, System.Linq.Expressions.Expression<System.Func<TSender, T4>> property4, System.Linq.Expressions.Expression<System.Func<TSender, T5>> property5, System.Linq.Expressions.Expression<System.Func<TSender, T6>> property6, System.Linq.Expressions.Expression<System.Func<TSender, T7>> property7, System.Linq.Expressions.Expression<System.Func<TSender, T8>> property8, System.Linq.Expressions.Expression<System.Func<TSender, T9>> property9, System.Func<T1, T2, T3, T4, T5, T6, T7, T8, T9, TRet> selector) { }
        public static System.IObservable<TRet> WhenAnyValue<TSender, TRet, T1, T2, T3, T4, T5, T6, T7, T8, T9, T10>(this TSender This, System.Linq.Expressions.Expression<System.Func<TSender, T1>> property1, System.Linq.Expressions.Expression<System.Func<TSender, T2>> property2, System.Linq.Expressions.Expression<System.Func<TSender, T3>> property3, System.Linq.Expressions.Expression<System.Func<TSender, T4>> property4, System.Linq.Expressions.Expression<System.Func<TSender, T5>> property5, System.Linq.Expressions.Expression<System.Func<TSender, T6>> property6, System.Linq.Expressions.Expression<System.Func<TSender, T7>> property7, System.Linq.Expressions.Expression<System.Func<TSender, T8>> property8, System.Linq.Expressions.Expression<System.Func<TSender, T9>> property9, System.Linq.Expressions.Expression<System.Func<TSender, T10>> property10, System.Func<T1, T2, T3, T4, T5, T6, T7, T8, T9, T10, TRet> selector) { }
        public static System.IObservable<TRet> WhenAnyValue<TSender, TRet, T1, T2, T3, T4, T5, T6, T7, T8, T9, T10, T11>(this TSender This, System.Linq.Expressions.Expression<System.Func<TSender, T1>> property1, System.Linq.Expressions.Expression<System.Func<TSender, T2>> property2, System.Linq.Expressions.Expression<System.Func<TSender, T3>> property3, System.Linq.Expressions.Expression<System.Func<TSender, T4>> property4, System.Linq.Expressions.Expression<System.Func<TSender, T5>> property5, System.Linq.Expressions.Expression<System.Func<TSender, T6>> property6, System.Linq.Expressions.Expression<System.Func<TSender, T7>> property7, System.Linq.Expressions.Expression<System.Func<TSender, T8>> property8, System.Linq.Expressions.Expression<System.Func<TSender, T9>> property9, System.Linq.Expressions.Expression<System.Func<TSender, T10>> property10, System.Linq.Expressions.Expression<System.Func<TSender, T11>> property11, System.Func<T1, T2, T3, T4, T5, T6, T7, T8, T9, T10, T11, TRet> selector) { }
        public static System.IObservable<TRet> WhenAnyValue<TSender, TRet, T1, T2, T3, T4, T5, T6, T7, T8, T9, T10, T11, T12>(this TSender This, System.Linq.Expressions.Expression<System.Func<TSender, T1>> property1, System.Linq.Expressions.Expression<System.Func<TSender, T2>> property2, System.Linq.Expressions.Expression<System.Func<TSender, T3>> property3, System.Linq.Expressions.Expression<System.Func<TSender, T4>> property4, System.Linq.Expressions.Expression<System.Func<TSender, T5>> property5, System.Linq.Expressions.Expression<System.Func<TSender, T6>> property6, System.Linq.Expressions.Expression<System.Func<TSender, T7>> property7, System.Linq.Expressions.Expression<System.Func<TSender, T8>> property8, System.Linq.Expressions.Expression<System.Func<TSender, T9>> property9, System.Linq.Expressions.Expression<System.Func<TSender, T10>> property10, System.Linq.Expressions.Expression<System.Func<TSender, T11>> property11, System.Linq.Expressions.Expression<System.Func<TSender, T12>> property12, System.Func<T1, T2, T3, T4, T5, T6, T7, T8, T9, T10, T11, T12, TRet> selector) { }
    }
    public static class WhenAnyObservableMixin
    {
        public static System.IObservable<TRet> WhenAnyObservable<TSender, TRet>(this TSender This, System.Linq.Expressions.Expression<System.Func<TSender, System.IObservable<TRet>>> obs1)
            where TSender :  class { }
        public static System.IObservable<TRet> WhenAnyObservable<TSender, TRet>(this TSender This, System.Linq.Expressions.Expression<System.Func<TSender, System.IObservable<TRet>>> obs1, System.Linq.Expressions.Expression<System.Func<TSender, System.IObservable<TRet>>> obs2)
            where TSender :  class { }
        public static System.IObservable<TRet> WhenAnyObservable<TSender, TRet>(this TSender This, System.Linq.Expressions.Expression<System.Func<TSender, System.IObservable<TRet>>> obs1, System.Linq.Expressions.Expression<System.Func<TSender, System.IObservable<TRet>>> obs2, System.Linq.Expressions.Expression<System.Func<TSender, System.IObservable<TRet>>> obs3)
            where TSender :  class { }
        public static System.IObservable<TRet> WhenAnyObservable<TSender, TRet>(this TSender This, System.Linq.Expressions.Expression<System.Func<TSender, System.IObservable<TRet>>> obs1, System.Linq.Expressions.Expression<System.Func<TSender, System.IObservable<TRet>>> obs2, System.Linq.Expressions.Expression<System.Func<TSender, System.IObservable<TRet>>> obs3, System.Linq.Expressions.Expression<System.Func<TSender, System.IObservable<TRet>>> obs4)
            where TSender :  class { }
        public static System.IObservable<TRet> WhenAnyObservable<TSender, TRet>(this TSender This, System.Linq.Expressions.Expression<System.Func<TSender, System.IObservable<TRet>>> obs1, System.Linq.Expressions.Expression<System.Func<TSender, System.IObservable<TRet>>> obs2, System.Linq.Expressions.Expression<System.Func<TSender, System.IObservable<TRet>>> obs3, System.Linq.Expressions.Expression<System.Func<TSender, System.IObservable<TRet>>> obs4, System.Linq.Expressions.Expression<System.Func<TSender, System.IObservable<TRet>>> obs5)
            where TSender :  class { }
        public static System.IObservable<TRet> WhenAnyObservable<TSender, TRet>(this TSender This, System.Linq.Expressions.Expression<System.Func<TSender, System.IObservable<TRet>>> obs1, System.Linq.Expressions.Expression<System.Func<TSender, System.IObservable<TRet>>> obs2, System.Linq.Expressions.Expression<System.Func<TSender, System.IObservable<TRet>>> obs3, System.Linq.Expressions.Expression<System.Func<TSender, System.IObservable<TRet>>> obs4, System.Linq.Expressions.Expression<System.Func<TSender, System.IObservable<TRet>>> obs5, System.Linq.Expressions.Expression<System.Func<TSender, System.IObservable<TRet>>> obs6)
            where TSender :  class { }
        public static System.IObservable<TRet> WhenAnyObservable<TSender, TRet>(this TSender This, System.Linq.Expressions.Expression<System.Func<TSender, System.IObservable<TRet>>> obs1, System.Linq.Expressions.Expression<System.Func<TSender, System.IObservable<TRet>>> obs2, System.Linq.Expressions.Expression<System.Func<TSender, System.IObservable<TRet>>> obs3, System.Linq.Expressions.Expression<System.Func<TSender, System.IObservable<TRet>>> obs4, System.Linq.Expressions.Expression<System.Func<TSender, System.IObservable<TRet>>> obs5, System.Linq.Expressions.Expression<System.Func<TSender, System.IObservable<TRet>>> obs6, System.Linq.Expressions.Expression<System.Func<TSender, System.IObservable<TRet>>> obs7)
            where TSender :  class { }
        public static System.IObservable<TRet> WhenAnyObservable<TSender, TRet>(this TSender This, System.Linq.Expressions.Expression<System.Func<TSender, System.IObservable<TRet>>> obs1, System.Linq.Expressions.Expression<System.Func<TSender, System.IObservable<TRet>>> obs2, System.Linq.Expressions.Expression<System.Func<TSender, System.IObservable<TRet>>> obs3, System.Linq.Expressions.Expression<System.Func<TSender, System.IObservable<TRet>>> obs4, System.Linq.Expressions.Expression<System.Func<TSender, System.IObservable<TRet>>> obs5, System.Linq.Expressions.Expression<System.Func<TSender, System.IObservable<TRet>>> obs6, System.Linq.Expressions.Expression<System.Func<TSender, System.IObservable<TRet>>> obs7, System.Linq.Expressions.Expression<System.Func<TSender, System.IObservable<TRet>>> obs8)
            where TSender :  class { }
        public static System.IObservable<TRet> WhenAnyObservable<TSender, TRet>(this TSender This, System.Linq.Expressions.Expression<System.Func<TSender, System.IObservable<TRet>>> obs1, System.Linq.Expressions.Expression<System.Func<TSender, System.IObservable<TRet>>> obs2, System.Linq.Expressions.Expression<System.Func<TSender, System.IObservable<TRet>>> obs3, System.Linq.Expressions.Expression<System.Func<TSender, System.IObservable<TRet>>> obs4, System.Linq.Expressions.Expression<System.Func<TSender, System.IObservable<TRet>>> obs5, System.Linq.Expressions.Expression<System.Func<TSender, System.IObservable<TRet>>> obs6, System.Linq.Expressions.Expression<System.Func<TSender, System.IObservable<TRet>>> obs7, System.Linq.Expressions.Expression<System.Func<TSender, System.IObservable<TRet>>> obs8, System.Linq.Expressions.Expression<System.Func<TSender, System.IObservable<TRet>>> obs9)
            where TSender :  class { }
        public static System.IObservable<TRet> WhenAnyObservable<TSender, TRet>(this TSender This, System.Linq.Expressions.Expression<System.Func<TSender, System.IObservable<TRet>>> obs1, System.Linq.Expressions.Expression<System.Func<TSender, System.IObservable<TRet>>> obs2, System.Linq.Expressions.Expression<System.Func<TSender, System.IObservable<TRet>>> obs3, System.Linq.Expressions.Expression<System.Func<TSender, System.IObservable<TRet>>> obs4, System.Linq.Expressions.Expression<System.Func<TSender, System.IObservable<TRet>>> obs5, System.Linq.Expressions.Expression<System.Func<TSender, System.IObservable<TRet>>> obs6, System.Linq.Expressions.Expression<System.Func<TSender, System.IObservable<TRet>>> obs7, System.Linq.Expressions.Expression<System.Func<TSender, System.IObservable<TRet>>> obs8, System.Linq.Expressions.Expression<System.Func<TSender, System.IObservable<TRet>>> obs9, System.Linq.Expressions.Expression<System.Func<TSender, System.IObservable<TRet>>> obs10)
            where TSender :  class { }
        public static System.IObservable<TRet> WhenAnyObservable<TSender, TRet>(this TSender This, System.Linq.Expressions.Expression<System.Func<TSender, System.IObservable<TRet>>> obs1, System.Linq.Expressions.Expression<System.Func<TSender, System.IObservable<TRet>>> obs2, System.Linq.Expressions.Expression<System.Func<TSender, System.IObservable<TRet>>> obs3, System.Linq.Expressions.Expression<System.Func<TSender, System.IObservable<TRet>>> obs4, System.Linq.Expressions.Expression<System.Func<TSender, System.IObservable<TRet>>> obs5, System.Linq.Expressions.Expression<System.Func<TSender, System.IObservable<TRet>>> obs6, System.Linq.Expressions.Expression<System.Func<TSender, System.IObservable<TRet>>> obs7, System.Linq.Expressions.Expression<System.Func<TSender, System.IObservable<TRet>>> obs8, System.Linq.Expressions.Expression<System.Func<TSender, System.IObservable<TRet>>> obs9, System.Linq.Expressions.Expression<System.Func<TSender, System.IObservable<TRet>>> obs10, System.Linq.Expressions.Expression<System.Func<TSender, System.IObservable<TRet>>> obs11)
            where TSender :  class { }
        public static System.IObservable<TRet> WhenAnyObservable<TSender, TRet>(this TSender This, System.Linq.Expressions.Expression<System.Func<TSender, System.IObservable<TRet>>> obs1, System.Linq.Expressions.Expression<System.Func<TSender, System.IObservable<TRet>>> obs2, System.Linq.Expressions.Expression<System.Func<TSender, System.IObservable<TRet>>> obs3, System.Linq.Expressions.Expression<System.Func<TSender, System.IObservable<TRet>>> obs4, System.Linq.Expressions.Expression<System.Func<TSender, System.IObservable<TRet>>> obs5, System.Linq.Expressions.Expression<System.Func<TSender, System.IObservable<TRet>>> obs6, System.Linq.Expressions.Expression<System.Func<TSender, System.IObservable<TRet>>> obs7, System.Linq.Expressions.Expression<System.Func<TSender, System.IObservable<TRet>>> obs8, System.Linq.Expressions.Expression<System.Func<TSender, System.IObservable<TRet>>> obs9, System.Linq.Expressions.Expression<System.Func<TSender, System.IObservable<TRet>>> obs10, System.Linq.Expressions.Expression<System.Func<TSender, System.IObservable<TRet>>> obs11, System.Linq.Expressions.Expression<System.Func<TSender, System.IObservable<TRet>>> obs12)
            where TSender :  class { }
        public static System.IObservable<TRet> WhenAnyObservable<TSender, TRet, T1, T2>(this TSender This, System.Linq.Expressions.Expression<System.Func<TSender, System.IObservable<T1>>> obs1, System.Linq.Expressions.Expression<System.Func<TSender, System.IObservable<T2>>> obs2, System.Func<T1, T2, TRet> selector)
            where TSender :  class { }
        public static System.IObservable<TRet> WhenAnyObservable<TSender, TRet, T1, T2, T3>(this TSender This, System.Linq.Expressions.Expression<System.Func<TSender, System.IObservable<T1>>> obs1, System.Linq.Expressions.Expression<System.Func<TSender, System.IObservable<T2>>> obs2, System.Linq.Expressions.Expression<System.Func<TSender, System.IObservable<T3>>> obs3, System.Func<T1, T2, T3, TRet> selector)
            where TSender :  class { }
        public static System.IObservable<TRet> WhenAnyObservable<TSender, TRet, T1, T2, T3, T4>(this TSender This, System.Linq.Expressions.Expression<System.Func<TSender, System.IObservable<T1>>> obs1, System.Linq.Expressions.Expression<System.Func<TSender, System.IObservable<T2>>> obs2, System.Linq.Expressions.Expression<System.Func<TSender, System.IObservable<T3>>> obs3, System.Linq.Expressions.Expression<System.Func<TSender, System.IObservable<T4>>> obs4, System.Func<T1, T2, T3, T4, TRet> selector)
            where TSender :  class { }
        public static System.IObservable<TRet> WhenAnyObservable<TSender, TRet, T1, T2, T3, T4, T5>(this TSender This, System.Linq.Expressions.Expression<System.Func<TSender, System.IObservable<T1>>> obs1, System.Linq.Expressions.Expression<System.Func<TSender, System.IObservable<T2>>> obs2, System.Linq.Expressions.Expression<System.Func<TSender, System.IObservable<T3>>> obs3, System.Linq.Expressions.Expression<System.Func<TSender, System.IObservable<T4>>> obs4, System.Linq.Expressions.Expression<System.Func<TSender, System.IObservable<T5>>> obs5, System.Func<T1, T2, T3, T4, T5, TRet> selector)
            where TSender :  class { }
        public static System.IObservable<TRet> WhenAnyObservable<TSender, TRet, T1, T2, T3, T4, T5, T6>(this TSender This, System.Linq.Expressions.Expression<System.Func<TSender, System.IObservable<T1>>> obs1, System.Linq.Expressions.Expression<System.Func<TSender, System.IObservable<T2>>> obs2, System.Linq.Expressions.Expression<System.Func<TSender, System.IObservable<T3>>> obs3, System.Linq.Expressions.Expression<System.Func<TSender, System.IObservable<T4>>> obs4, System.Linq.Expressions.Expression<System.Func<TSender, System.IObservable<T5>>> obs5, System.Linq.Expressions.Expression<System.Func<TSender, System.IObservable<T6>>> obs6, System.Func<T1, T2, T3, T4, T5, T6, TRet> selector)
            where TSender :  class { }
        public static System.IObservable<TRet> WhenAnyObservable<TSender, TRet, T1, T2, T3, T4, T5, T6, T7>(this TSender This, System.Linq.Expressions.Expression<System.Func<TSender, System.IObservable<T1>>> obs1, System.Linq.Expressions.Expression<System.Func<TSender, System.IObservable<T2>>> obs2, System.Linq.Expressions.Expression<System.Func<TSender, System.IObservable<T3>>> obs3, System.Linq.Expressions.Expression<System.Func<TSender, System.IObservable<T4>>> obs4, System.Linq.Expressions.Expression<System.Func<TSender, System.IObservable<T5>>> obs5, System.Linq.Expressions.Expression<System.Func<TSender, System.IObservable<T6>>> obs6, System.Linq.Expressions.Expression<System.Func<TSender, System.IObservable<T7>>> obs7, System.Func<T1, T2, T3, T4, T5, T6, T7, TRet> selector)
            where TSender :  class { }
        public static System.IObservable<TRet> WhenAnyObservable<TSender, TRet, T1, T2, T3, T4, T5, T6, T7, T8>(this TSender This, System.Linq.Expressions.Expression<System.Func<TSender, System.IObservable<T1>>> obs1, System.Linq.Expressions.Expression<System.Func<TSender, System.IObservable<T2>>> obs2, System.Linq.Expressions.Expression<System.Func<TSender, System.IObservable<T3>>> obs3, System.Linq.Expressions.Expression<System.Func<TSender, System.IObservable<T4>>> obs4, System.Linq.Expressions.Expression<System.Func<TSender, System.IObservable<T5>>> obs5, System.Linq.Expressions.Expression<System.Func<TSender, System.IObservable<T6>>> obs6, System.Linq.Expressions.Expression<System.Func<TSender, System.IObservable<T7>>> obs7, System.Linq.Expressions.Expression<System.Func<TSender, System.IObservable<T8>>> obs8, System.Func<T1, T2, T3, T4, T5, T6, T7, T8, TRet> selector)
            where TSender :  class { }
        public static System.IObservable<TRet> WhenAnyObservable<TSender, TRet, T1, T2, T3, T4, T5, T6, T7, T8, T9>(this TSender This, System.Linq.Expressions.Expression<System.Func<TSender, System.IObservable<T1>>> obs1, System.Linq.Expressions.Expression<System.Func<TSender, System.IObservable<T2>>> obs2, System.Linq.Expressions.Expression<System.Func<TSender, System.IObservable<T3>>> obs3, System.Linq.Expressions.Expression<System.Func<TSender, System.IObservable<T4>>> obs4, System.Linq.Expressions.Expression<System.Func<TSender, System.IObservable<T5>>> obs5, System.Linq.Expressions.Expression<System.Func<TSender, System.IObservable<T6>>> obs6, System.Linq.Expressions.Expression<System.Func<TSender, System.IObservable<T7>>> obs7, System.Linq.Expressions.Expression<System.Func<TSender, System.IObservable<T8>>> obs8, System.Linq.Expressions.Expression<System.Func<TSender, System.IObservable<T9>>> obs9, System.Func<T1, T2, T3, T4, T5, T6, T7, T8, T9, TRet> selector)
            where TSender :  class { }
        public static System.IObservable<TRet> WhenAnyObservable<TSender, TRet, T1, T2, T3, T4, T5, T6, T7, T8, T9, T10>(this TSender This, System.Linq.Expressions.Expression<System.Func<TSender, System.IObservable<T1>>> obs1, System.Linq.Expressions.Expression<System.Func<TSender, System.IObservable<T2>>> obs2, System.Linq.Expressions.Expression<System.Func<TSender, System.IObservable<T3>>> obs3, System.Linq.Expressions.Expression<System.Func<TSender, System.IObservable<T4>>> obs4, System.Linq.Expressions.Expression<System.Func<TSender, System.IObservable<T5>>> obs5, System.Linq.Expressions.Expression<System.Func<TSender, System.IObservable<T6>>> obs6, System.Linq.Expressions.Expression<System.Func<TSender, System.IObservable<T7>>> obs7, System.Linq.Expressions.Expression<System.Func<TSender, System.IObservable<T8>>> obs8, System.Linq.Expressions.Expression<System.Func<TSender, System.IObservable<T9>>> obs9, System.Linq.Expressions.Expression<System.Func<TSender, System.IObservable<T10>>> obs10, System.Func<T1, T2, T3, T4, T5, T6, T7, T8, T9, T10, TRet> selector)
            where TSender :  class { }
        public static System.IObservable<TRet> WhenAnyObservable<TSender, TRet, T1, T2, T3, T4, T5, T6, T7, T8, T9, T10, T11>(this TSender This, System.Linq.Expressions.Expression<System.Func<TSender, System.IObservable<T1>>> obs1, System.Linq.Expressions.Expression<System.Func<TSender, System.IObservable<T2>>> obs2, System.Linq.Expressions.Expression<System.Func<TSender, System.IObservable<T3>>> obs3, System.Linq.Expressions.Expression<System.Func<TSender, System.IObservable<T4>>> obs4, System.Linq.Expressions.Expression<System.Func<TSender, System.IObservable<T5>>> obs5, System.Linq.Expressions.Expression<System.Func<TSender, System.IObservable<T6>>> obs6, System.Linq.Expressions.Expression<System.Func<TSender, System.IObservable<T7>>> obs7, System.Linq.Expressions.Expression<System.Func<TSender, System.IObservable<T8>>> obs8, System.Linq.Expressions.Expression<System.Func<TSender, System.IObservable<T9>>> obs9, System.Linq.Expressions.Expression<System.Func<TSender, System.IObservable<T10>>> obs10, System.Linq.Expressions.Expression<System.Func<TSender, System.IObservable<T11>>> obs11, System.Func<T1, T2, T3, T4, T5, T6, T7, T8, T9, T10, T11, TRet> selector)
            where TSender :  class { }
        public static System.IObservable<TRet> WhenAnyObservable<TSender, TRet, T1, T2, T3, T4, T5, T6, T7, T8, T9, T10, T11, T12>(this TSender This, System.Linq.Expressions.Expression<System.Func<TSender, System.IObservable<T1>>> obs1, System.Linq.Expressions.Expression<System.Func<TSender, System.IObservable<T2>>> obs2, System.Linq.Expressions.Expression<System.Func<TSender, System.IObservable<T3>>> obs3, System.Linq.Expressions.Expression<System.Func<TSender, System.IObservable<T4>>> obs4, System.Linq.Expressions.Expression<System.Func<TSender, System.IObservable<T5>>> obs5, System.Linq.Expressions.Expression<System.Func<TSender, System.IObservable<T6>>> obs6, System.Linq.Expressions.Expression<System.Func<TSender, System.IObservable<T7>>> obs7, System.Linq.Expressions.Expression<System.Func<TSender, System.IObservable<T8>>> obs8, System.Linq.Expressions.Expression<System.Func<TSender, System.IObservable<T9>>> obs9, System.Linq.Expressions.Expression<System.Func<TSender, System.IObservable<T10>>> obs10, System.Linq.Expressions.Expression<System.Func<TSender, System.IObservable<T11>>> obs11, System.Linq.Expressions.Expression<System.Func<TSender, System.IObservable<T12>>> obs12, System.Func<T1, T2, T3, T4, T5, T6, T7, T8, T9, T10, T11, T12, TRet> selector)
            where TSender :  class { }
    }
}
namespace System.Reactive.Disposables
{
    public static class DisposableMixins
    {
        public static T DisposeWith<T>(this T item, System.Reactive.Disposables.CompositeDisposable compositeDisposable)
            where T : System.IDisposable { }
    }
}<|MERGE_RESOLUTION|>--- conflicted
+++ resolved
@@ -217,22 +217,14 @@
         [return: System.Runtime.CompilerServices.TupleElementNames(new string[] {
                 "view",
                 "isViewModel"})]
-<<<<<<< HEAD
-        ReactiveUI.IReactiveBinding<TView, TViewModel, System.ValueTuple<object, bool>> Bind<TViewModel, TView, TVMProp, TVProp, TDontCare>(TViewModel viewModel, TView view, System.Linq.Expressions.Expression<System.Func<TViewModel, TVMProp>> vmProperty, System.Linq.Expressions.Expression<System.Func<TView, TVProp>> viewProperty, System.IObservable<TDontCare>? signalViewUpdate, object conversionHint, ReactiveUI.IBindingTypeConverter vmToViewConverterOverride = null, ReactiveUI.IBindingTypeConverter viewToVMConverterOverride = null)
-=======
         ReactiveUI.IReactiveBinding<TView, TViewModel, System.ValueTuple<object, bool>> Bind<TViewModel, TView, TVMProp, TVProp, TDontCare>(TViewModel viewModel, TView view, System.Linq.Expressions.Expression<System.Func<TViewModel, TVMProp>> vmProperty, System.Linq.Expressions.Expression<System.Func<TView, TVProp>> viewProperty, System.IObservable<TDontCare> signalViewUpdate, System.Func<TVMProp, TVProp> vmToViewConverter, System.Func<TVProp, TVMProp> viewToVmConverter)
->>>>>>> 47e57a69
             where TViewModel :  class
             where TView :  class, ReactiveUI.IViewFor
         ;
         [return: System.Runtime.CompilerServices.TupleElementNames(new string[] {
                 "view",
                 "isViewModel"})]
-<<<<<<< HEAD
-        ReactiveUI.IReactiveBinding<TView, TViewModel, System.ValueTuple<object, bool>> Bind<TViewModel, TView, TVMProp, TVProp, TDontCare>(TViewModel viewModel, TView view, System.Linq.Expressions.Expression<System.Func<TViewModel, TVMProp>> vmProperty, System.Linq.Expressions.Expression<System.Func<TView, TVProp>> viewProperty, System.IObservable<TDontCare>? signalViewUpdate, System.Func<TVMProp, TVProp> vmToViewConverter, System.Func<TVProp, TVMProp> viewToVmConverter)
-=======
         ReactiveUI.IReactiveBinding<TView, TViewModel, System.ValueTuple<object, bool>> Bind<TViewModel, TView, TVMProp, TVProp, TDontCare>(TViewModel viewModel, TView view, System.Linq.Expressions.Expression<System.Func<TViewModel, TVMProp>> vmProperty, System.Linq.Expressions.Expression<System.Func<TView, TVProp>> viewProperty, System.IObservable<TDontCare> signalViewUpdate, object conversionHint, ReactiveUI.IBindingTypeConverter vmToViewConverterOverride = null, ReactiveUI.IBindingTypeConverter viewToVMConverterOverride = null)
->>>>>>> 47e57a69
             where TViewModel :  class
             where TView :  class, ReactiveUI.IViewFor
         ;
@@ -287,19 +279,11 @@
     }
     public static class IReactiveObjectExtensions
     {
-<<<<<<< HEAD
-        public static TRet RaiseAndSetIfChanged<TObj, TRet>(this TObj reactiveObject, ref TRet backingField, TRet newValue, [System.Runtime.CompilerServices.CallerMemberNameAttribute()] string? propertyName = null)
-            where TObj : ReactiveUI.IReactiveObject { }
-        public static void RaisePropertyChanged<TSender>(this TSender reactiveObject, [System.Runtime.CompilerServices.CallerMemberNameAttribute()] string? propertyName = null)
-            where TSender : ReactiveUI.IReactiveObject { }
-        public static void RaisePropertyChanging<TSender>(this TSender reactiveObject, [System.Runtime.CompilerServices.CallerMemberNameAttribute()] string? propertyName = null)
-=======
         public static TRet RaiseAndSetIfChanged<TObj, TRet>(this TObj reactiveObject, ref TRet backingField, TRet newValue, [System.Runtime.CompilerServices.CallerMemberName] string propertyName = null)
             where TObj : ReactiveUI.IReactiveObject { }
         public static void RaisePropertyChanged<TSender>(this TSender reactiveObject, [System.Runtime.CompilerServices.CallerMemberName] string propertyName = null)
             where TSender : ReactiveUI.IReactiveObject { }
         public static void RaisePropertyChanging<TSender>(this TSender reactiveObject, [System.Runtime.CompilerServices.CallerMemberName] string propertyName = null)
->>>>>>> 47e57a69
             where TSender : ReactiveUI.IReactiveObject { }
     }
     public interface IReactivePropertyChangedEventArgs<out TSender>
@@ -380,15 +364,6 @@
     }
     public static class OAPHCreationHelperMixin
     {
-<<<<<<< HEAD
-        public static ReactiveUI.ObservableAsPropertyHelper<TRet> ToProperty<TObj, TRet>(this System.IObservable<TRet> target, TObj source, System.Linq.Expressions.Expression<System.Func<TObj, TRet>> property, TRet initialValue = null, bool deferSubscription = False, System.Reactive.Concurrency.IScheduler? scheduler = null)
-            where TObj :  class, ReactiveUI.IReactiveObject { }
-        public static ReactiveUI.ObservableAsPropertyHelper<TRet> ToProperty<TObj, TRet>(this System.IObservable<TRet> target, TObj source, System.Linq.Expressions.Expression<System.Func<TObj, TRet>> property, out ReactiveUI.ObservableAsPropertyHelper<TRet> result, TRet initialValue = null, bool deferSubscription = False, System.Reactive.Concurrency.IScheduler? scheduler = null)
-            where TObj :  class, ReactiveUI.IReactiveObject { }
-        public static ReactiveUI.ObservableAsPropertyHelper<TRet> ToProperty<TObj, TRet>(this System.IObservable<TRet> target, TObj source, string property, TRet initialValue = null, bool deferSubscription = False, System.Reactive.Concurrency.IScheduler? scheduler = null)
-            where TObj :  class, ReactiveUI.IReactiveObject { }
-        public static ReactiveUI.ObservableAsPropertyHelper<TRet> ToProperty<TObj, TRet>(this System.IObservable<TRet> target, TObj source, string property, out ReactiveUI.ObservableAsPropertyHelper<TRet> result, TRet initialValue = null, bool deferSubscription = False, System.Reactive.Concurrency.IScheduler? scheduler = null)
-=======
         public static ReactiveUI.ObservableAsPropertyHelper<TRet> ToProperty<TObj, TRet>(this System.IObservable<TRet> target, TObj source, System.Linq.Expressions.Expression<System.Func<TObj, TRet>> property, TRet initialValue = default, bool deferSubscription = false, System.Reactive.Concurrency.IScheduler scheduler = null)
             where TObj :  class, ReactiveUI.IReactiveObject { }
         public static ReactiveUI.ObservableAsPropertyHelper<TRet> ToProperty<TObj, TRet>(this System.IObservable<TRet> target, TObj source, string property, TRet initialValue = default, bool deferSubscription = false, System.Reactive.Concurrency.IScheduler scheduler = null)
@@ -396,25 +371,15 @@
         public static ReactiveUI.ObservableAsPropertyHelper<TRet> ToProperty<TObj, TRet>(this System.IObservable<TRet> target, TObj source, System.Linq.Expressions.Expression<System.Func<TObj, TRet>> property, out ReactiveUI.ObservableAsPropertyHelper<TRet> result, TRet initialValue = default, bool deferSubscription = false, System.Reactive.Concurrency.IScheduler scheduler = null)
             where TObj :  class, ReactiveUI.IReactiveObject { }
         public static ReactiveUI.ObservableAsPropertyHelper<TRet> ToProperty<TObj, TRet>(this System.IObservable<TRet> target, TObj source, string property, out ReactiveUI.ObservableAsPropertyHelper<TRet> result, TRet initialValue = default, bool deferSubscription = false, System.Reactive.Concurrency.IScheduler scheduler = null)
->>>>>>> 47e57a69
             where TObj :  class, ReactiveUI.IReactiveObject { }
     }
     public sealed class ObservableAsPropertyHelper<T> : ReactiveUI.IHandleObservableErrors, Splat.IEnableLogger, System.IDisposable
     {
-<<<<<<< HEAD
-        public ObservableAsPropertyHelper(System.IObservable<T> observable, System.Action<T> onChanged, T initialValue = null, bool deferSubscription = False, System.Reactive.Concurrency.IScheduler? scheduler = null) { }
-        public ObservableAsPropertyHelper(System.IObservable<T> observable, System.Action<T> onChanged, System.Action<T> onChanging = null, T initialValue = null, bool deferSubscription = False, System.Reactive.Concurrency.IScheduler? scheduler = null) { }
-        public bool IsSubscribed { get; }
-        public System.IObservable<System.Exception> ThrownExceptions { get; }
-        public T Value { get; }
-        public static ReactiveUI.ObservableAsPropertyHelper<T> Default(T initialValue = null, System.Reactive.Concurrency.IScheduler? scheduler = null) { }
-=======
         public ObservableAsPropertyHelper(System.IObservable<T> observable, System.Action<T> onChanged, T initialValue = default, bool deferSubscription = false, System.Reactive.Concurrency.IScheduler scheduler = null) { }
         public ObservableAsPropertyHelper(System.IObservable<T> observable, System.Action<T> onChanged, System.Action<T> onChanging = null, T initialValue = default, bool deferSubscription = false, System.Reactive.Concurrency.IScheduler scheduler = null) { }
         public bool IsSubscribed { get; }
         public System.IObservable<System.Exception> ThrownExceptions { get; }
         public T Value { get; }
->>>>>>> 47e57a69
         public void Dispose() { }
         public static ReactiveUI.ObservableAsPropertyHelper<T> Default(T initialValue = default, System.Reactive.Concurrency.IScheduler scheduler = null) { }
     }
@@ -470,21 +435,13 @@
         [return: System.Runtime.CompilerServices.TupleElementNames(new string[] {
                 "view",
                 "isViewModel"})]
-<<<<<<< HEAD
-        public ReactiveUI.IReactiveBinding<TView, TViewModel, System.ValueTuple<object, bool>> Bind<TViewModel, TView, TVMProp, TVProp, TDontCare>(TViewModel viewModel, TView view, System.Linq.Expressions.Expression<System.Func<TViewModel, TVMProp>> vmProperty, System.Linq.Expressions.Expression<System.Func<TView, TVProp>> viewProperty, System.IObservable<TDontCare>? signalViewUpdate, object conversionHint, ReactiveUI.IBindingTypeConverter vmToViewConverterOverride = null, ReactiveUI.IBindingTypeConverter viewToVMConverterOverride = null)
-=======
         public ReactiveUI.IReactiveBinding<TView, TViewModel, System.ValueTuple<object, bool>> Bind<TViewModel, TView, TVMProp, TVProp, TDontCare>(TViewModel viewModel, TView view, System.Linq.Expressions.Expression<System.Func<TViewModel, TVMProp>> vmProperty, System.Linq.Expressions.Expression<System.Func<TView, TVProp>> viewProperty, System.IObservable<TDontCare> signalViewUpdate, System.Func<TVMProp, TVProp> vmToViewConverter, System.Func<TVProp, TVMProp> viewToVmConverter)
->>>>>>> 47e57a69
             where TViewModel :  class
             where TView :  class, ReactiveUI.IViewFor { }
         [return: System.Runtime.CompilerServices.TupleElementNames(new string[] {
                 "view",
                 "isViewModel"})]
-<<<<<<< HEAD
-        public ReactiveUI.IReactiveBinding<TView, TViewModel, System.ValueTuple<object, bool>> Bind<TViewModel, TView, TVMProp, TVProp, TDontCare>(TViewModel viewModel, TView view, System.Linq.Expressions.Expression<System.Func<TViewModel, TVMProp>> vmProperty, System.Linq.Expressions.Expression<System.Func<TView, TVProp>> viewProperty, System.IObservable<TDontCare>? signalViewUpdate, System.Func<TVMProp, TVProp> vmToViewConverter, System.Func<TVProp, TVMProp> viewToVmConverter)
-=======
         public ReactiveUI.IReactiveBinding<TView, TViewModel, System.ValueTuple<object, bool>> Bind<TViewModel, TView, TVMProp, TVProp, TDontCare>(TViewModel viewModel, TView view, System.Linq.Expressions.Expression<System.Func<TViewModel, TVMProp>> vmProperty, System.Linq.Expressions.Expression<System.Func<TView, TVProp>> viewProperty, System.IObservable<TDontCare> signalViewUpdate, object conversionHint, ReactiveUI.IBindingTypeConverter vmToViewConverterOverride = null, ReactiveUI.IBindingTypeConverter viewToVMConverterOverride = null)
->>>>>>> 47e57a69
             where TViewModel :  class
             where TView :  class, ReactiveUI.IViewFor { }
         public System.IDisposable BindTo<TValue, TTarget, TTValue>(System.IObservable<TValue> observedChange, TTarget target, System.Linq.Expressions.Expression<System.Func<TTarget, TTValue>> propertyExpression, object conversionHint = null, ReactiveUI.IBindingTypeConverter vmToViewConverterOverride = null)
@@ -507,11 +464,7 @@
         [return: System.Runtime.CompilerServices.TupleElementNames(new string[] {
                 "view",
                 "isViewModel"})]
-<<<<<<< HEAD
-        public static ReactiveUI.IReactiveBinding<TView, TViewModel, System.ValueTuple<object, bool>> Bind<TViewModel, TView, TVMProp, TVProp, TDontCare>(this TView view, TViewModel viewModel, System.Linq.Expressions.Expression<System.Func<TViewModel, TVMProp>> vmProperty, System.Linq.Expressions.Expression<System.Func<TView, TVProp>> viewProperty, System.IObservable<TDontCare>? signalViewUpdate, object conversionHint = null, ReactiveUI.IBindingTypeConverter vmToViewConverterOverride = null, ReactiveUI.IBindingTypeConverter viewToVMConverterOverride = null)
-=======
         public static ReactiveUI.IReactiveBinding<TView, TViewModel, System.ValueTuple<object, bool>> Bind<TViewModel, TView, TVMProp, TVProp>(this TView view, TViewModel viewModel, System.Linq.Expressions.Expression<System.Func<TViewModel, TVMProp>> vmProperty, System.Linq.Expressions.Expression<System.Func<TView, TVProp>> viewProperty, object conversionHint = null, ReactiveUI.IBindingTypeConverter vmToViewConverterOverride = null, ReactiveUI.IBindingTypeConverter viewToVMConverterOverride = null)
->>>>>>> 47e57a69
             where TViewModel :  class
             where TView :  class, ReactiveUI.IViewFor { }
         [return: System.Runtime.CompilerServices.TupleElementNames(new string[] {
@@ -523,11 +476,7 @@
         [return: System.Runtime.CompilerServices.TupleElementNames(new string[] {
                 "view",
                 "isViewModel"})]
-<<<<<<< HEAD
-        public static ReactiveUI.IReactiveBinding<TView, TViewModel, System.ValueTuple<object, bool>> Bind<TViewModel, TView, TVMProp, TVProp, TDontCare>(this TView view, TViewModel viewModel, System.Linq.Expressions.Expression<System.Func<TViewModel, TVMProp>> vmProperty, System.Linq.Expressions.Expression<System.Func<TView, TVProp>> viewProperty, System.IObservable<TDontCare>? signalViewUpdate, System.Func<TVMProp, TVProp> vmToViewConverter, System.Func<TVProp, TVMProp> viewToVmConverter)
-=======
         public static ReactiveUI.IReactiveBinding<TView, TViewModel, System.ValueTuple<object, bool>> Bind<TViewModel, TView, TVMProp, TVProp, TDontCare>(this TView view, TViewModel viewModel, System.Linq.Expressions.Expression<System.Func<TViewModel, TVMProp>> vmProperty, System.Linq.Expressions.Expression<System.Func<TView, TVProp>> viewProperty, System.IObservable<TDontCare> signalViewUpdate, object conversionHint = null, ReactiveUI.IBindingTypeConverter vmToViewConverterOverride = null, ReactiveUI.IBindingTypeConverter viewToVMConverterOverride = null)
->>>>>>> 47e57a69
             where TViewModel :  class
             where TView :  class, ReactiveUI.IViewFor { }
         public static System.IDisposable BindTo<TValue, TTarget, TTValue>(this System.IObservable<TValue> @this, TTarget target, System.Linq.Expressions.Expression<System.Func<TTarget, TTValue>> property, object conversionHint = null, ReactiveUI.IBindingTypeConverter vmToViewConverterOverride = null)
