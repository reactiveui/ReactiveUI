﻿// Copyright (c) 2023 .NET Foundation and Contributors. All rights reserved.
// Licensed to the .NET Foundation under one or more agreements.
// The .NET Foundation licenses this file to you under the MIT license.
// See the LICENSE file in the project root for full license information.

using System.Collections;
using System.Text.Json;
using DynamicData;

namespace ReactiveUI.Tests;

/// <summary>
/// Tests for the reactive object.
/// </summary>
public class ReactiveObjectTests
{
    /// <summary>
    /// Test that changing values should always arrive before changed.
    /// </summary>
    [Fact]
    public void ChangingShouldAlwaysArriveBeforeChanged()
    {
        const string beforeSet = "Foo";
        const string afterSet = "Bar";

        var fixture = new TestFixture
        {
            IsOnlyOneWord = beforeSet
        };

        var beforeFired = false;
        fixture.Changing.Subscribe(
                                   x =>
                                   {
                                       // XXX: The content of these asserts don't actually get
                                       // propagated back, it only prevents before_fired from
                                       // being set - we have to enable 1st-chance exceptions
                                       // to see the real error
                                       Assert.Equal("IsOnlyOneWord", x.PropertyName);
                                       Assert.Equal(fixture.IsOnlyOneWord, beforeSet);
                                       beforeFired = true;
                                   });

        var afterFired = false;
        fixture.Changed.Subscribe(
                                  x =>
                                  {
                                      Assert.Equal("IsOnlyOneWord", x.PropertyName);
                                      Assert.Equal(fixture.IsOnlyOneWord, afterSet);
                                      afterFired = true;
                                  });

        fixture.IsOnlyOneWord = afterSet;

        Assert.True(beforeFired);
        Assert.True(afterFired);
    }

    /// <summary>
    /// Test that deferring the notifications dont show up until undeferred.
    /// </summary>
    [Fact]
    public void DeferredNotificationsDontShowUpUntilUndeferred()
    {
        var fixture = new TestFixture();
        fixture.Changing.ToObservableChangeSet(ImmediateScheduler.Instance).Bind(out var changing).Subscribe();
        fixture.Changed.ToObservableChangeSet(ImmediateScheduler.Instance).Bind(out var changed).Subscribe();
        var propertyChangingEvents = new List<PropertyChangingEventArgs>();
        fixture.PropertyChanging += (sender, args) => propertyChangingEvents.Add(args);
        var propertyChangedEvents = new List<PropertyChangedEventArgs>();
        fixture.PropertyChanged += (sender, args) => propertyChangedEvents.Add(args);

        AssertCount(0, changing, changed, propertyChangingEvents, propertyChangedEvents);
        fixture.NullableInt = 4;
        AssertCount(1, changing, changed, propertyChangingEvents, propertyChangedEvents);

        var stopDelaying = fixture.DelayChangeNotifications();

        fixture.NullableInt = 5;
        AssertCount(1, changing, changed, propertyChangingEvents, propertyChangedEvents);

        fixture.IsNotNullString = "Bar";
        AssertCount(1, changing, changed, propertyChangingEvents, propertyChangedEvents);

        fixture.NullableInt = 6;
        AssertCount(1, changing, changed, propertyChangingEvents, propertyChangedEvents);

        fixture.IsNotNullString = "Baz";
        AssertCount(1, changing, changed, propertyChangingEvents, propertyChangedEvents);

        var stopDelayingMore = fixture.DelayChangeNotifications();

        fixture.IsNotNullString = "Bamf";
        AssertCount(1, changing, changed, propertyChangingEvents, propertyChangedEvents);

        stopDelaying.Dispose();

        fixture.IsNotNullString = "Blargh";
        AssertCount(1, changing, changed, propertyChangingEvents, propertyChangedEvents);

        // NB: Because we debounce queued up notifications, we should only
        // see a notification from the latest NullableInt and the latest
        // IsNotNullableString
        stopDelayingMore.Dispose();

        AssertCount(3, changing, changed, propertyChangingEvents, propertyChangedEvents);

        var expectedEventProperties = new[] { "NullableInt", "NullableInt", "IsNotNullString" };
        Assert.Equal(expectedEventProperties, changing.Select(e => e.PropertyName));
        Assert.Equal(expectedEventProperties, changed.Select(e => e.PropertyName));
        Assert.Equal(expectedEventProperties, propertyChangingEvents.Select(e => e.PropertyName));
        Assert.Equal(expectedEventProperties, propertyChangedEvents.Select(e => e.PropertyName));
    }

    /// <summary>
    /// Test that exceptions thrown in subscribers should marshal to thrown exceptions.
    /// </summary>
    [Fact]
    public void ExceptionsThrownInSubscribersShouldMarshalToThrownExceptions()
    {
        var fixture = new TestFixture
        {
            IsOnlyOneWord = "Foo"
        };

        fixture.Changed.Subscribe(_ => throw new Exception("Die!"));
        fixture.ThrownExceptions.ToObservableChangeSet(ImmediateScheduler.Instance).Bind(out var exceptionList).Subscribe();

        fixture.IsOnlyOneWord = "Bar";
        Assert.Equal(1, exceptionList.Count);
    }

    /// <summary>
    /// Tests that ObservableForProperty using expression.
    /// </summary>
    [Fact]
    public void ObservableForPropertyUsingExpression()
    {
        var fixture = new TestFixture
        {
            IsNotNullString = "Foo",
            IsOnlyOneWord = "Baz"
        };
        var output = new List<IObservedChange<TestFixture, string?>>();
        fixture.ObservableForProperty(x => x.IsNotNullString)
               .WhereNotNull()
               .Subscribe(x => output.Add(x));

        fixture.IsNotNullString = "Bar";
        fixture.IsNotNullString = "Baz";
        fixture.IsNotNullString = "Baz";

        fixture.IsOnlyOneWord = "Bamf";

        Assert.Equal(2, output.Count);

        Assert.Equal(fixture, output[0].Sender);
        Assert.Equal("IsNotNullString", output[0].GetPropertyName());
        Assert.Equal("Bar", output[0].Value);

        Assert.Equal(fixture, output[1].Sender);
        Assert.Equal("IsNotNullString", output[1].GetPropertyName());
        Assert.Equal("Baz", output[1].Value);
    }

    /// <summary>
    /// Test raises and set using expression.
    /// </summary>
    [Fact]
    public void RaiseAndSetUsingExpression()
    {
        var fixture = new TestFixture
        {
            IsNotNullString = "Foo",
            IsOnlyOneWord = "Baz"
        };
        var output = new List<string>();
        fixture.Changed
               .Where(x => x.PropertyName is not null)
               .Select(x => x.PropertyName!)
               .Subscribe(x => output.Add(x));

        fixture.UsesExprRaiseSet = "Foo";
        fixture.UsesExprRaiseSet = "Foo"; // This one shouldn't raise a change notification

        Assert.Equal("Foo", fixture.UsesExprRaiseSet);
        Assert.Equal(1, output.Count);
        Assert.Equal("UsesExprRaiseSet", output[0]);
    }

    /// <summary>
    /// Test that ReactiveObject shouldn't serialize anything extra.
    /// </summary>
    [Fact]
    public void ReactiveObjectShouldntSerializeAnythingExtra()
    {
        var fixture = new TestFixture
        {
            IsNotNullString = "Foo",
            IsOnlyOneWord = "Baz"
        };
        var json = JSONHelper.Serialize(fixture) ?? throw new InvalidOperationException("JSON string should not be null");

        // Should look something like:
        // {"IsNotNullString":"Foo","IsOnlyOneWord":"Baz","NullableInt":null,"PocoProperty":null,"StackOverflowTrigger":null,"TestCollection":[],"UsesExprRaiseSet":null}
        Assert.True(json.Count(x => x == ',') == 6);
        Assert.True(json.Count(x => x == ':') == 7);
        Assert.True(json.Count(x => x == '"') == 18);
    }

    /// <summary>
    /// Performs a ReactiveObject smoke test.
    /// </summary>
    [Fact]
    public void ReactiveObjectSmokeTest()
    {
        var outputChanging = new List<string>();
        var output = new List<string>();
        var fixture = new TestFixture();

        fixture.Changing
               .Where(x => x.PropertyName is not null)
               .Select(x => x.PropertyName!)
               .Subscribe(x => outputChanging.Add(x));
        fixture.Changed
               .Where(x => x.PropertyName is not null)
               .Select(x => x.PropertyName!)
               .Subscribe(x => output.Add(x));

        fixture.IsNotNullString = "Foo Bar Baz";
        fixture.IsOnlyOneWord = "Foo";
        fixture.IsOnlyOneWord = "Bar";
        fixture.IsNotNullString = null; // Sorry.
        fixture.IsNotNullString = null;

        var results = new[] { "IsNotNullString", "IsOnlyOneWord", "IsOnlyOneWord", "IsNotNullString" };

        Assert.Equal(results.Length, output.Count);

        output.AssertAreEqual(outputChanging);
        results.AssertAreEqual(output);
    }

    /// <summary>
    /// Tests to make sure that ReactiveObject doesn't rethrow exceptions.
    /// </summary>
    [Fact]
    public void ReactiveObjectShouldRethrowException()
    {
        var fixture = new TestFixture();
        var observable = fixture.WhenAnyValue(x => x.IsOnlyOneWord).Skip(1);
        observable.Subscribe(_ => throw new Exception("This is a test."));

        var result = Record.Exception(() => fixture.IsOnlyOneWord = "Two Words");

<<<<<<< HEAD
        Assert.IsType<Exception>(result);
        Assert.Equal("This is a test.", result.Message);
    }

    private static void AssertCount(int expected, params ICollection[] collections)
    {
        foreach (var collection in collections)
=======
        [Fact]
        public void ReactiveObjectCanSuppressChangeNotifications()
        {
            var fixture = new TestFixture();
            using (fixture.SuppressChangeNotifications())
            {
                Assert.False(fixture.AreChangeNotificationsEnabled());
            }

            Assert.True(fixture.AreChangeNotificationsEnabled());

            var ser = JsonSerializer.Serialize(fixture);
            Assert.True(ser.Length > 0);
            var deser = JsonSerializer.Deserialize<TestFixture>(ser);
            Assert.NotNull(deser);

            using (deser.SuppressChangeNotifications())
            {
                Assert.False(deser.AreChangeNotificationsEnabled());
            }

            Assert.True(deser.AreChangeNotificationsEnabled());
        }

        private static void AssertCount(int expected, params ICollection[] collections)
>>>>>>> c643a4ab
        {
            Assert.Equal(expected, collection.Count);
        }
    }
}<|MERGE_RESOLUTION|>--- conflicted
+++ resolved
@@ -1,4 +1,4 @@
-﻿// Copyright (c) 2023 .NET Foundation and Contributors. All rights reserved.
+// Copyright (c) 2023 .NET Foundation and Contributors. All rights reserved.
 // Licensed to the .NET Foundation under one or more agreements.
 // The .NET Foundation licenses this file to you under the MIT license.
 // See the LICENSE file in the project root for full license information.
@@ -252,16 +252,8 @@
         observable.Subscribe(_ => throw new Exception("This is a test."));
 
         var result = Record.Exception(() => fixture.IsOnlyOneWord = "Two Words");
-
-<<<<<<< HEAD
-        Assert.IsType<Exception>(result);
-        Assert.Equal("This is a test.", result.Message);
-    }
-
-    private static void AssertCount(int expected, params ICollection[] collections)
-    {
-        foreach (var collection in collections)
-=======
+    }
+
         [Fact]
         public void ReactiveObjectCanSuppressChangeNotifications()
         {
@@ -287,7 +279,6 @@
         }
 
         private static void AssertCount(int expected, params ICollection[] collections)
->>>>>>> c643a4ab
         {
             Assert.Equal(expected, collection.Count);
         }
