--- conflicted
+++ resolved
@@ -1,4 +1,4 @@
-﻿// Copyright (c) 2023 .NET Foundation and Contributors. All rights reserved.
+// Copyright (c) 2023 .NET Foundation and Contributors. All rights reserved.
 // Licensed to the .NET Foundation under one or more agreements.
 // The .NET Foundation licenses this file to you under the MIT license.
 // See the LICENSE file in the project root for full license information.
@@ -15,36 +15,19 @@
 [DataContract]
 public class Project : ReactiveObject
 {
-    private string? _name;
+      private string? _name;
 
-    /// <summary>
-    /// Gets or sets the name.
-    /// </summary>
-    /// <value>
-    /// The name.
-    /// </value>
-    [DataMember]
-    public string? Name
-    {
-<<<<<<< HEAD
-        get => _name;
-        set => this.RaiseAndSetIfChanged(ref _name, value);
-=======
-        private string? _name;
-
-        /// <summary>
-        /// Gets or sets the name.
-        /// </summary>
-        /// <value>
-        /// The name.
-        /// </value>
-        [DataMember]
-        [JsonRequired]
-        public string? Name
-        {
-            get => _name;
-            set => this.RaiseAndSetIfChanged(ref _name, value);
-        }
->>>>>>> c643a4ab
-    }
+      /// <summary>
+      /// Gets or sets the name.
+      /// </summary>
+      /// <value>
+      /// The name.
+      /// </value>
+      [DataMember]
+      [JsonRequired]
+      public string? Name
+      {
+          get => _name;
+          set => this.RaiseAndSetIfChanged(ref _name, value);
+      }
 }