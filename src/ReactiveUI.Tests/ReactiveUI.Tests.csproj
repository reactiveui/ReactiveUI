﻿<Project Sdk="Microsoft.NET.Sdk">

  <PropertyGroup>    
    <TargetFramework>net452</TargetFramework>
    <IsPackable>false</IsPackable>
  </PropertyGroup>

  <ItemGroup>
    <PackageReference Include="Microsoft.NET.Test.Sdk" Version="15.6.0" />
  </ItemGroup>

  <ItemGroup>
<<<<<<< HEAD
=======
    <PackageReference Include="xunit" Version="2.4.0-beta.2.build3984" />
    <PackageReference Include="xunit.runner.console" Version="2.4.0-beta.2.build3984" />
    <PackageReference Include="xunit.runner.visualstudio" Version="2.4.0-beta.2.build3984" />
    <PackageReference Include="Xunit.StaFact" Version="0.2.9" />
>>>>>>> b896e92e
    <PackageReference Include="ApprovalTests" Version=" 3.0.13" />
    <PackageReference Include="Microsoft.Reactive.Testing" Version="[3.1.1,4)" />
    <PackageReference Include="PublicApiGenerator" Version="6.0.0" />
  </ItemGroup>

  <ItemGroup>
    <ProjectReference Include="..\ReactiveUI.Blend\ReactiveUI.Blend.csproj" />
    <ProjectReference Include="..\ReactiveUI.Testing\ReactiveUI.Testing.csproj" />
    <ProjectReference Include="..\ReactiveUI.Winforms\ReactiveUI.Winforms.csproj" />
    <ProjectReference Include="..\ReactiveUI.Wpf\ReactiveUI.Wpf.csproj" />
    <ProjectReference Include="..\ReactiveUI\ReactiveUI.csproj" />
  </ItemGroup>

  <ItemGroup>
    <Reference Include="PresentationCore" />
    <Reference Include="PresentationFramework" />
    <Reference Include="System.Windows.Forms" />
    <Reference Include="System.Xaml" />
    <Reference Include="WindowsBase" />
    <Reference Include="UIAutomationTypes" />
  </ItemGroup>

  <ItemGroup>
    <Compile Remove="Platforms\**\*.cs" />
    <None Include="Platforms\**\*.cs" />
  </ItemGroup>

  <ItemGroup Condition=" '$(TargetFramework)' == 'net452' ">
    <Compile Include="Platforms\Winforms\**\*.cs" />
    <Compile Include="Platforms\Xaml\**\*.cs" />
  </ItemGroup>

  <ItemGroup>
    <Service Include="{82a7f48d-3b50-4b1e-b82e-3ada8210c358}" />
  </ItemGroup>

  <Import Project="$(MSBuildSDKExtrasTargets)" Condition="Exists('$(MSBuildSDKExtrasTargets)')" />

</Project><|MERGE_RESOLUTION|>--- conflicted
+++ resolved
@@ -10,13 +10,10 @@
   </ItemGroup>
 
   <ItemGroup>
-<<<<<<< HEAD
-=======
     <PackageReference Include="xunit" Version="2.4.0-beta.2.build3984" />
     <PackageReference Include="xunit.runner.console" Version="2.4.0-beta.2.build3984" />
     <PackageReference Include="xunit.runner.visualstudio" Version="2.4.0-beta.2.build3984" />
     <PackageReference Include="Xunit.StaFact" Version="0.2.9" />
->>>>>>> b896e92e
     <PackageReference Include="ApprovalTests" Version=" 3.0.13" />
     <PackageReference Include="Microsoft.Reactive.Testing" Version="[3.1.1,4)" />
     <PackageReference Include="PublicApiGenerator" Version="6.0.0" />
