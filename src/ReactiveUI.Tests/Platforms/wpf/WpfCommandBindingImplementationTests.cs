﻿// Copyright (c) 2021 .NET Foundation and Contributors. All rights reserved.
// Licensed to the .NET Foundation under one or more agreements.
// The .NET Foundation licenses this file to you under the MIT license.
// See the LICENSE file in the project root for full license information.

using System;
using System.Reactive.Linq;
using System.Reactive.Subjects;
using System.Reflection;
using System.Windows;
using System.Windows.Controls;
using System.Windows.Input;
using FluentAssertions;
using ReactiveUI;
using Splat;
using Xunit;
using FactAttribute = Xunit.WpfFactAttribute;

namespace ReactiveUI.Tests.Wpf
{
    public class WpfCommandBindingImplementationTests
    {
        /// <summary>
        /// Commands the bind to explicit event wireup.
        /// </summary>
        [Fact]
        public void CommandBindToExplicitEventWireup()
        {
            var vm = new CommandBindingViewModel();
            var view = new CommandBindingView { ViewModel = vm };

            var invokeCount = 0;
            vm.Command2.Subscribe(_ => invokeCount++);

            var disp = view.BindCommand(vm, x => x.Command2, x => x.Command2, "MouseUp");

            view.Command2.RaiseEvent(new MouseButtonEventArgs(Mouse.PrimaryDevice, 0, MouseButton.Left) { RoutedEvent = UIElement.MouseUpEvent });

            disp.Dispose();

            view.Command2.RaiseEvent(new MouseButtonEventArgs(Mouse.PrimaryDevice, 0, MouseButton.Left) { RoutedEvent = UIElement.MouseUpEvent });
            Assert.Equal(1, invokeCount);
        }

        /// <summary>
        /// Binds the command to object target is null.
        /// </summary>
        [Fact]
        public void BindCommandToObjectWithEventTargetIsNull()
        {
            var vm = new CommandBindingViewModel();
            var view = new CommandBindingView { ViewModel = vm };

            var invokeCount = 0;
            vm.Command2.Subscribe(_ => invokeCount++);

            var sub = new Subject<object>();
            Assert.Throws<Exception>(() =>
            {
                var disp = CreatesCommandBinding.BindCommandToObject(vm.Command2, true, sub, "MouseUp");

                view.Command2.RaiseEvent(new MouseButtonEventArgs(Mouse.PrimaryDevice, 0, MouseButton.Left) { RoutedEvent = UIElement.MouseUpEvent });

                disp.Dispose();

                view.Command2.RaiseEvent(new MouseButtonEventArgs(Mouse.PrimaryDevice, 0, MouseButton.Left) { RoutedEvent = UIElement.MouseUpEvent });
            });

            Assert.Equal(0, invokeCount);
        }

        /// <summary>
        /// Binds the command to object target is null.
        /// </summary>
        [Fact]
        public void BindCommandToObjectTargetIsNull()
        {
            var vm = new CommandBindingViewModel();
            var view = new CommandBindingView { ViewModel = vm };

            var invokeCount = 0;
            vm.Command2.Subscribe(_ => invokeCount++);

            var sub = new Subject<object>();
            Assert.Throws<Exception>(() =>
            {
                var disp = CreatesCommandBinding.BindCommandToObject(vm.Command2, true, sub);

                view.Command2.RaiseEvent(new MouseButtonEventArgs(Mouse.PrimaryDevice, 0, MouseButton.Left) { RoutedEvent = UIElement.MouseUpEvent });

                disp.Dispose();

                view.Command2.RaiseEvent(new MouseButtonEventArgs(Mouse.PrimaryDevice, 0, MouseButton.Left) { RoutedEvent = UIElement.MouseUpEvent });
            });

            Assert.Equal(0, invokeCount);
        }

        /// <summary>
        /// Binds the command to object target is null.
        /// </summary>
        [Fact]
        public void BindCommandToObjectEventIsNull()
        {
            var vm = new CommandBindingViewModel();
            var view = new CommandBindingView { ViewModel = vm };

            var invokeCount = 0;
            vm.Command2.Subscribe(_ => invokeCount++);

            var sub = new Subject<object>();
            Assert.Throws<Exception>(() =>
            {
                var disp = CreatesCommandBinding.BindCommandToObject(vm.Command2, vm, sub, "HappyMouseEvent");

                view.Command2.RaiseEvent(new MouseButtonEventArgs(Mouse.PrimaryDevice, 0, MouseButton.Left) { RoutedEvent = UIElement.MouseUpEvent });

                disp.Dispose();

                view.Command2.RaiseEvent(new MouseButtonEventArgs(Mouse.PrimaryDevice, 0, MouseButton.Left) { RoutedEvent = UIElement.MouseUpEvent });
            });

            Assert.Equal(0, invokeCount);
        }

        /// <summary>
        /// Binds the command to object command is null.
        /// </summary>
        [Fact]
        public void BindCommandToObjectWithEventCommandIsArgumentNull()
        {
            var vm = new CommandBindingViewModel();
            var view = new CommandBindingView { ViewModel = vm };

            var invokeCount = 0;
            vm.Command2.Subscribe(_ => invokeCount++);
            var btn = new Button();
            var cmd = (btn as ICommand)!;
            var sub = new Subject<object>();
            Assert.Throws<TargetInvocationException>(() =>
            {
                var disp = CreatesCommandBinding.BindCommandToObject(cmd, view, sub, "PropertyChanged");

                view.Command2.RaiseEvent(new MouseButtonEventArgs(Mouse.PrimaryDevice, 0, MouseButton.Left) { RoutedEvent = UIElement.MouseUpEvent });

                disp.Dispose();

                view.Command2.RaiseEvent(new MouseButtonEventArgs(Mouse.PrimaryDevice, 0, MouseButton.Left) { RoutedEvent = UIElement.MouseUpEvent });
            });

            Assert.Equal(0, invokeCount);
        }

        /// <summary>
        /// Binds the command to object command is null.
        /// </summary>
        [Fact]
        public void BindCommandToObjectCommandIsArgumentNull()
        {
            var vm = new CommandBindingViewModel();
            var view = new CommandBindingView { ViewModel = vm };

            var invokeCount = 0;
            vm.Command2.Subscribe(_ => invokeCount++);
            var btn = new Button();
            var cmd = (btn as ICommand)!;
            var sub = new Subject<object>();
            Assert.Throws<Exception>(() =>
            {
                var disp = CreatesCommandBinding.BindCommandToObject(cmd, view, sub);

                view.Command2.RaiseEvent(new MouseButtonEventArgs(Mouse.PrimaryDevice, 0, MouseButton.Left) { RoutedEvent = UIElement.MouseUpEvent });

                disp.Dispose();

                view.Command2.RaiseEvent(new MouseButtonEventArgs(Mouse.PrimaryDevice, 0, MouseButton.Left) { RoutedEvent = UIElement.MouseUpEvent });
            });

            Assert.Equal(0, invokeCount);
        }

        /// <summary>
        /// Commands the bind view model to view with observable.
        /// </summary>
        [Fact]
        public void CommandBindViewModelToViewWithObservable()
        {
            var vm = new CommandBindingViewModel();
            var view = new CommandBindingView { ViewModel = vm };

            // Create a paramenter feed
<<<<<<< HEAD
            vm.Command2.Subscribe(_ => vm.Value++);
            view.BindCommand(vm, x => x.Command2, x => x.Command2, "MouseUp");

            // Bind the command and the IObservable parameter.
            var fixture = new CommandBinderImplementation().BindCommand(vm, view, vm => vm.Command1, v => v.Command3, vm.WhenAnyValue(vm => vm.Value), "MouseUp");
            Assert.Equal(0, vm.Value);
=======
            var invokeCount = 0;
            vm.Command2.Subscribe(_ => invokeCount++);
            view.BindCommand(vm, x => x.Command2, x => x.Command2, "MouseUp");

            // Bind the command and the IObservable parameter.
            var fixture = new CommandBinderImplementation().BindCommand(vm, view, vm => vm.Command1, v => v.Command3, vm.Command2.Select(_ => invokeCount), "MouseUp");
            Assert.Equal(0, invokeCount);
>>>>>>> 9c3be16f

            // Confirm that the values update as expected.
            var parameter = 0;
            vm.Command1.Subscribe(i => parameter = i);
            view.Command2.RaiseEvent(new MouseButtonEventArgs(Mouse.PrimaryDevice, 0, MouseButton.Left) { RoutedEvent = UIElement.MouseUpEvent });
<<<<<<< HEAD
            Assert.Equal(1, vm.Value);
=======
            Assert.Equal(1, invokeCount);
>>>>>>> 9c3be16f
            Assert.Equal(0, parameter);

            view.Command3.RaiseEvent(new MouseButtonEventArgs(Mouse.PrimaryDevice, 0, MouseButton.Left) { RoutedEvent = UIElement.MouseUpEvent });
            Assert.Equal(1, parameter);

            view.Command2.RaiseEvent(new MouseButtonEventArgs(Mouse.PrimaryDevice, 0, MouseButton.Left) { RoutedEvent = UIElement.MouseUpEvent });
<<<<<<< HEAD
            Assert.Equal(2, vm.Value);
=======
            Assert.Equal(2, invokeCount);
>>>>>>> 9c3be16f
            Assert.Equal(1, parameter);

            view.Command3.RaiseEvent(new MouseButtonEventArgs(Mouse.PrimaryDevice, 0, MouseButton.Left) { RoutedEvent = UIElement.MouseUpEvent });
            Assert.Equal(2, parameter);
<<<<<<< HEAD
            Assert.Equal(2, vm.Value);
=======
            Assert.Equal(2, invokeCount);
>>>>>>> 9c3be16f
        }

        /// <summary>
        /// Commands the bind view model to view with function.
        /// </summary>
<<<<<<< HEAD
        [Fact]
        public void CommandBindViewModelToViewWithFunc()
        {
=======
        [Fact(Skip = "Need to resolve Func<T> to IObservable<T> bug exists if using this overload. Implimentation uses a ReactiveCommand for Parameter but does not reflect the required types")]
        public void CommandBindViewModelToViewWithFunc()
        {
            ////////////////////////////////////////////
            //// TEST FAILING NEED TO FIND RESOLVE /////
            ////////////////////////////////////////////

>>>>>>> 9c3be16f
            var vm = new CommandBindingViewModel();
            var view = new CommandBindingView { ViewModel = vm };

            // Create a paramenter feed
<<<<<<< HEAD
            vm.Command2.Subscribe(_ =>
            {
                vm.Value++;
=======
            var invokeCount = 0;
            var func = new Func<int>(() => invokeCount);
            vm.Command2.Subscribe(_ =>
            {
                invokeCount++;
                func();
>>>>>>> 9c3be16f
            });
            view.BindCommand(vm, x => x.Command2, x => x.Command2, "MouseUp");

            // Bind the command and the Func<T> parameter.
<<<<<<< HEAD
            var fixture = new CommandBinderImplementation().BindCommand(vm, view, vm => vm.Command1, v => v.Command3, vm => vm.Value, "MouseUp");
            Assert.Equal(0, vm.Value);
=======
            var fixture = new CommandBinderImplementation().BindCommand(vm, view, vm => vm.Command1, v => v.Command3, func, "MouseUp");
            Assert.Equal(0, invokeCount);
>>>>>>> 9c3be16f

            // Confirm that the values update as expected.
            var parameter = 0;
            vm.Command1.Subscribe(i => parameter = i);
            view.Command2.RaiseEvent(new MouseButtonEventArgs(Mouse.PrimaryDevice, 0, MouseButton.Left) { RoutedEvent = UIElement.MouseUpEvent });
<<<<<<< HEAD
            Assert.Equal(1, vm.Value);
=======
            Assert.Equal(1, invokeCount);
>>>>>>> 9c3be16f
            Assert.Equal(0, parameter);

            view.Command3.RaiseEvent(new MouseButtonEventArgs(Mouse.PrimaryDevice, 0, MouseButton.Left) { RoutedEvent = UIElement.MouseUpEvent });
            Assert.Equal(1, parameter);

            view.Command2.RaiseEvent(new MouseButtonEventArgs(Mouse.PrimaryDevice, 0, MouseButton.Left) { RoutedEvent = UIElement.MouseUpEvent });
<<<<<<< HEAD
            Assert.Equal(2, vm.Value);
=======
            Assert.Equal(2, invokeCount);
>>>>>>> 9c3be16f
            Assert.Equal(1, parameter);

            view.Command3.RaiseEvent(new MouseButtonEventArgs(Mouse.PrimaryDevice, 0, MouseButton.Left) { RoutedEvent = UIElement.MouseUpEvent });
            Assert.Equal(2, parameter);
<<<<<<< HEAD
            Assert.Equal(2, vm.Value);
=======
            Assert.Equal(2, invokeCount);
>>>>>>> 9c3be16f
        }

        [Fact]
        public void BindCommandShouldNotWarnWhenBindingToFieldDeclaredInXaml()
        {
            var testLogger = new TestLogger();
            Locator.CurrentMutable.RegisterConstant<ILogger>(testLogger);

            var vm = new CommandBindingViewModel();
            var view = new FakeXamlCommandBindingView { ViewModel = vm };

            testLogger.Messages.Should().NotContain(t => t.message.Contains(nameof(POCOObservableForProperty)) && t.message.Contains(view.NameOfButtonDeclaredInXaml) && t.logLevel == LogLevel.Warn);
        }

        [Fact]
        public void ViewModelShouldBeGarbageCollectedWhenOverwritten()
        {
            static (IDisposable, WeakReference) GetWeakReference()
            {
                var vm = new CommandBindingViewModel();
                var view = new CommandBindingView { ViewModel = vm };
                var weakRef = new WeakReference(vm);
                var disp = view.BindCommand(vm, x => x.Command2, x => x.Command2, "MouseUp");
                view.ViewModel = new CommandBindingViewModel();

                return (disp, weakRef);
            }

            var (disp, weakRef) = GetWeakReference();

            GC.Collect();
            GC.WaitForPendingFinalizers();

            Assert.False(weakRef.IsAlive);
        }
    }
}<|MERGE_RESOLUTION|>--- conflicted
+++ resolved
@@ -1,4 +1,4 @@
-﻿// Copyright (c) 2021 .NET Foundation and Contributors. All rights reserved.
+// Copyright (c) 2021 .NET Foundation and Contributors. All rights reserved.
 // Licensed to the .NET Foundation under one or more agreements.
 // The .NET Foundation licenses this file to you under the MIT license.
 // See the LICENSE file in the project root for full license information.
@@ -189,127 +189,70 @@
             var view = new CommandBindingView { ViewModel = vm };
 
             // Create a paramenter feed
-<<<<<<< HEAD
             vm.Command2.Subscribe(_ => vm.Value++);
             view.BindCommand(vm, x => x.Command2, x => x.Command2, "MouseUp");
 
             // Bind the command and the IObservable parameter.
             var fixture = new CommandBinderImplementation().BindCommand(vm, view, vm => vm.Command1, v => v.Command3, vm.WhenAnyValue(vm => vm.Value), "MouseUp");
             Assert.Equal(0, vm.Value);
-=======
-            var invokeCount = 0;
-            vm.Command2.Subscribe(_ => invokeCount++);
-            view.BindCommand(vm, x => x.Command2, x => x.Command2, "MouseUp");
-
-            // Bind the command and the IObservable parameter.
-            var fixture = new CommandBinderImplementation().BindCommand(vm, view, vm => vm.Command1, v => v.Command3, vm.Command2.Select(_ => invokeCount), "MouseUp");
-            Assert.Equal(0, invokeCount);
->>>>>>> 9c3be16f
 
             // Confirm that the values update as expected.
             var parameter = 0;
             vm.Command1.Subscribe(i => parameter = i);
             view.Command2.RaiseEvent(new MouseButtonEventArgs(Mouse.PrimaryDevice, 0, MouseButton.Left) { RoutedEvent = UIElement.MouseUpEvent });
-<<<<<<< HEAD
             Assert.Equal(1, vm.Value);
-=======
-            Assert.Equal(1, invokeCount);
->>>>>>> 9c3be16f
             Assert.Equal(0, parameter);
 
             view.Command3.RaiseEvent(new MouseButtonEventArgs(Mouse.PrimaryDevice, 0, MouseButton.Left) { RoutedEvent = UIElement.MouseUpEvent });
             Assert.Equal(1, parameter);
 
             view.Command2.RaiseEvent(new MouseButtonEventArgs(Mouse.PrimaryDevice, 0, MouseButton.Left) { RoutedEvent = UIElement.MouseUpEvent });
-<<<<<<< HEAD
-            Assert.Equal(2, vm.Value);
-=======
-            Assert.Equal(2, invokeCount);
->>>>>>> 9c3be16f
+            Assert.Equal(2, vm.Value);
             Assert.Equal(1, parameter);
 
             view.Command3.RaiseEvent(new MouseButtonEventArgs(Mouse.PrimaryDevice, 0, MouseButton.Left) { RoutedEvent = UIElement.MouseUpEvent });
             Assert.Equal(2, parameter);
-<<<<<<< HEAD
-            Assert.Equal(2, vm.Value);
-=======
-            Assert.Equal(2, invokeCount);
->>>>>>> 9c3be16f
+            Assert.Equal(2, vm.Value);
         }
 
         /// <summary>
         /// Commands the bind view model to view with function.
         /// </summary>
-<<<<<<< HEAD
+
         [Fact]
         public void CommandBindViewModelToViewWithFunc()
         {
-=======
-        [Fact(Skip = "Need to resolve Func<T> to IObservable<T> bug exists if using this overload. Implimentation uses a ReactiveCommand for Parameter but does not reflect the required types")]
-        public void CommandBindViewModelToViewWithFunc()
-        {
-            ////////////////////////////////////////////
-            //// TEST FAILING NEED TO FIND RESOLVE /////
-            ////////////////////////////////////////////
-
->>>>>>> 9c3be16f
             var vm = new CommandBindingViewModel();
             var view = new CommandBindingView { ViewModel = vm };
 
             // Create a paramenter feed
-<<<<<<< HEAD
             vm.Command2.Subscribe(_ =>
             {
                 vm.Value++;
-=======
-            var invokeCount = 0;
-            var func = new Func<int>(() => invokeCount);
-            vm.Command2.Subscribe(_ =>
-            {
-                invokeCount++;
-                func();
->>>>>>> 9c3be16f
             });
             view.BindCommand(vm, x => x.Command2, x => x.Command2, "MouseUp");
 
             // Bind the command and the Func<T> parameter.
-<<<<<<< HEAD
             var fixture = new CommandBinderImplementation().BindCommand(vm, view, vm => vm.Command1, v => v.Command3, vm => vm.Value, "MouseUp");
             Assert.Equal(0, vm.Value);
-=======
-            var fixture = new CommandBinderImplementation().BindCommand(vm, view, vm => vm.Command1, v => v.Command3, func, "MouseUp");
-            Assert.Equal(0, invokeCount);
->>>>>>> 9c3be16f
 
             // Confirm that the values update as expected.
             var parameter = 0;
             vm.Command1.Subscribe(i => parameter = i);
             view.Command2.RaiseEvent(new MouseButtonEventArgs(Mouse.PrimaryDevice, 0, MouseButton.Left) { RoutedEvent = UIElement.MouseUpEvent });
-<<<<<<< HEAD
             Assert.Equal(1, vm.Value);
-=======
-            Assert.Equal(1, invokeCount);
->>>>>>> 9c3be16f
             Assert.Equal(0, parameter);
 
             view.Command3.RaiseEvent(new MouseButtonEventArgs(Mouse.PrimaryDevice, 0, MouseButton.Left) { RoutedEvent = UIElement.MouseUpEvent });
             Assert.Equal(1, parameter);
 
             view.Command2.RaiseEvent(new MouseButtonEventArgs(Mouse.PrimaryDevice, 0, MouseButton.Left) { RoutedEvent = UIElement.MouseUpEvent });
-<<<<<<< HEAD
-            Assert.Equal(2, vm.Value);
-=======
-            Assert.Equal(2, invokeCount);
->>>>>>> 9c3be16f
+            Assert.Equal(2, vm.Value);
             Assert.Equal(1, parameter);
 
             view.Command3.RaiseEvent(new MouseButtonEventArgs(Mouse.PrimaryDevice, 0, MouseButton.Left) { RoutedEvent = UIElement.MouseUpEvent });
             Assert.Equal(2, parameter);
-<<<<<<< HEAD
-            Assert.Equal(2, vm.Value);
-=======
-            Assert.Equal(2, invokeCount);
->>>>>>> 9c3be16f
+            Assert.Equal(2, vm.Value);
         }
 
         [Fact]
