﻿<?xml version="1.0" encoding="utf-8"?>
<Project ToolsVersion="4.0" DefaultTargets="Build" xmlns="http://schemas.microsoft.com/developer/msbuild/2003">
  <Import Project="..\packages\xunit.runner.visualstudio.2.2.0-beta1-build1144\build\net20\xunit.runner.visualstudio.props" Condition="Exists('..\packages\xunit.runner.visualstudio.2.2.0-beta1-build1144\build\net20\xunit.runner.visualstudio.props')" />
  <PropertyGroup>
    <Configuration Condition=" '$(Configuration)' == '' ">Debug</Configuration>
    <Platform Condition=" '$(Platform)' == '' ">AnyCPU</Platform>
    <ProductVersion>
    </ProductVersion>
    <SchemaVersion>2.0</SchemaVersion>
    <ProjectGuid>{6FBDE6EA-2202-4A70-8EE4-7BA6D515952E}</ProjectGuid>
    <OutputType>Library</OutputType>
    <AppDesignerFolder>Properties</AppDesignerFolder>
    <RootNamespace>ReactiveUI.Tests</RootNamespace>
    <AssemblyName>ReactiveUI.Tests_Net45</AssemblyName>
    <TargetFrameworkVersion>v4.5</TargetFrameworkVersion>
    <FileAlignment>512</FileAlignment>
    <ProjectTypeGuids>{FAE04EC0-301F-11D3-BF4B-00C04F79EFBC}</ProjectTypeGuids>
    <SolutionDir Condition="$(SolutionDir) == '' Or $(SolutionDir) == '*Undefined*'">..\</SolutionDir>
    <RestorePackages>true</RestorePackages>
    <TargetFrameworkProfile />
    <NuGetPackageImportStamp>
    </NuGetPackageImportStamp>
  </PropertyGroup>
  <PropertyGroup Condition=" '$(Configuration)|$(Platform)' == 'Debug|AnyCPU' ">
    <DebugSymbols>true</DebugSymbols>
    <DebugType>full</DebugType>
    <Optimize>false</Optimize>
    <OutputPath>bin\Debug\Net45</OutputPath>
    <IntermediateOutputPath>obj\Debug\Net45</IntermediateOutputPath>
    <DefineConstants>DEBUG;TRACE</DefineConstants>
    <ErrorReport>prompt</ErrorReport>
    <WarningLevel>4</WarningLevel>
    <Prefer32Bit>false</Prefer32Bit>
  </PropertyGroup>
  <PropertyGroup Condition=" '$(Configuration)|$(Platform)' == 'Release|AnyCPU' ">
    <DebugType>pdbonly</DebugType>
    <Optimize>true</Optimize>
    <OutputPath>bin\Release\Net45</OutputPath>
    <IntermediateOutputPath>obj\Release\Net45</IntermediateOutputPath>
    <DefineConstants>TRACE</DefineConstants>
    <ErrorReport>prompt</ErrorReport>
    <WarningLevel>4</WarningLevel>
    <Prefer32Bit>false</Prefer32Bit>
  </PropertyGroup>
  <ItemGroup>
    <Reference Include="ApprovalTests, Version=3.0.0.0, Culture=neutral, PublicKeyToken=11bd7d124fc62e0f, processorArchitecture=MSIL">
      <HintPath>..\packages\ApprovalTests.3.0.01\lib\net40\ApprovalTests.dll</HintPath>
      <Private>True</Private>
    </Reference>
    <Reference Include="ApprovalUtilities, Version=3.0.0.0, Culture=neutral, PublicKeyToken=11bd7d124fc62e0f, processorArchitecture=MSIL">
      <HintPath>..\packages\ApprovalUtilities.3.0.13\lib\net45\ApprovalUtilities.dll</HintPath>
      <Private>True</Private>
    </Reference>
    <Reference Include="ApprovalUtilities.Net45, Version=3.0.0.0, Culture=neutral, processorArchitecture=MSIL">
      <HintPath>..\packages\ApprovalUtilities.3.0.13\lib\net45\ApprovalUtilities.Net45.dll</HintPath>
      <Private>True</Private>
    </Reference>
    <Reference Include="Microsoft.CSharp" />
    <Reference Include="Microsoft.Reactive.Testing, Version=2.2.5.0, Culture=neutral, PublicKeyToken=31bf3856ad364e35, processorArchitecture=MSIL">
      <SpecificVersion>False</SpecificVersion>
      <HintPath>..\packages\Rx-Testing.2.2.5\lib\net45\Microsoft.Reactive.Testing.dll</HintPath>
    </Reference>
    <Reference Include="Microsoft.VisualStudio.QualityTools.UnitTestFramework, Version=10.0.0.0, Culture=neutral, PublicKeyToken=b03f5f7f11d50a3a, processorArchitecture=MSIL" />
    <Reference Include="Mono.Cecil, Version=0.9.6.0, Culture=neutral, PublicKeyToken=0738eb9f132ed756, processorArchitecture=MSIL">
      <HintPath>..\packages\Mono.Cecil.0.9.6.4\lib\net45\Mono.Cecil.dll</HintPath>
      <Private>True</Private>
    </Reference>
    <Reference Include="Mono.Cecil.Mdb, Version=0.9.6.0, Culture=neutral, PublicKeyToken=0738eb9f132ed756, processorArchitecture=MSIL">
      <HintPath>..\packages\Mono.Cecil.0.9.6.4\lib\net45\Mono.Cecil.Mdb.dll</HintPath>
      <Private>True</Private>
    </Reference>
    <Reference Include="Mono.Cecil.Pdb, Version=0.9.6.0, Culture=neutral, PublicKeyToken=0738eb9f132ed756, processorArchitecture=MSIL">
      <HintPath>..\packages\Mono.Cecil.0.9.6.4\lib\net45\Mono.Cecil.Pdb.dll</HintPath>
      <Private>True</Private>
    </Reference>
    <Reference Include="Mono.Cecil.Rocks, Version=0.9.6.0, Culture=neutral, PublicKeyToken=0738eb9f132ed756, processorArchitecture=MSIL">
      <HintPath>..\packages\Mono.Cecil.0.9.6.4\lib\net45\Mono.Cecil.Rocks.dll</HintPath>
      <Private>True</Private>
    </Reference>
    <Reference Include="PresentationCore" />
    <Reference Include="PresentationFramework" />
    <Reference Include="Splat, Version=1.6.2.0, Culture=neutral, processorArchitecture=MSIL">
      <SpecificVersion>False</SpecificVersion>
      <HintPath>..\packages\Splat.1.6.2\lib\Net45\Splat.dll</HintPath>
    </Reference>
    <Reference Include="System" />
    <Reference Include="System.ComponentModel.DataAnnotations" />
    <Reference Include="System.Core">
      <RequiredTargetFramework>3.5</RequiredTargetFramework>
    </Reference>
    <Reference Include="System.Net" />
    <Reference Include="System.Reactive.Core, Version=2.2.5.0, Culture=neutral, PublicKeyToken=31bf3856ad364e35, processorArchitecture=MSIL">
      <SpecificVersion>False</SpecificVersion>
      <HintPath>..\packages\Rx-Core.2.2.5\lib\net45\System.Reactive.Core.dll</HintPath>
    </Reference>
    <Reference Include="System.Reactive.Interfaces, Version=2.2.5.0, Culture=neutral, PublicKeyToken=31bf3856ad364e35, processorArchitecture=MSIL">
      <SpecificVersion>False</SpecificVersion>
      <HintPath>..\packages\Rx-Interfaces.2.2.5\lib\net45\System.Reactive.Interfaces.dll</HintPath>
    </Reference>
    <Reference Include="System.Reactive.Linq, Version=2.2.5.0, Culture=neutral, PublicKeyToken=31bf3856ad364e35, processorArchitecture=MSIL">
      <SpecificVersion>False</SpecificVersion>
      <HintPath>..\packages\Rx-Linq.2.2.5\lib\net45\System.Reactive.Linq.dll</HintPath>
    </Reference>
    <Reference Include="System.Reactive.PlatformServices, Version=2.2.5.0, Culture=neutral, PublicKeyToken=31bf3856ad364e35, processorArchitecture=MSIL">
      <SpecificVersion>False</SpecificVersion>
      <HintPath>..\packages\Rx-PlatformServices.2.2.5\lib\net45\System.Reactive.PlatformServices.dll</HintPath>
    </Reference>
    <Reference Include="System.Reactive.Windows.Threading, Version=2.2.5.0, Culture=neutral, PublicKeyToken=31bf3856ad364e35, processorArchitecture=MSIL">
      <SpecificVersion>False</SpecificVersion>
      <HintPath>..\packages\Rx-Xaml.2.2.5\lib\net45\System.Reactive.Windows.Threading.dll</HintPath>
    </Reference>
    <Reference Include="System.Runtime.Serialization" />
    <Reference Include="System.Windows.Forms" />
    <Reference Include="System.Xaml" />
    <Reference Include="System.Xml" />
    <Reference Include="System.Xml.Linq" />
    <Reference Include="WindowsBase" />
    <Reference Include="xunit">
      <HintPath>..\packages\xunit.1.9.2\lib\net20\xunit.dll</HintPath>
    </Reference>
  </ItemGroup>
  <ItemGroup>
    <CodeAnalysisDependentAssemblyPaths Condition=" '$(VS100COMNTOOLS)' != '' " Include="$(VS100COMNTOOLS)..\IDE\PrivateAssemblies">
      <Visible>False</Visible>
    </CodeAnalysisDependentAssemblyPaths>
  </ItemGroup>
  <ItemGroup>
<<<<<<< HEAD
    <Compile Include="ActivationTest.cs" />
    <Compile Include="App_Packages\PublicApiGenerator.6.0.0\ApiGenerator.cs" />
=======
    <Compile Include="ActivationTests.cs" />
>>>>>>> 9e4c9fe0
    <Compile Include="AutoPersistHelperTest.cs" />
    <Compile Include="AwaiterTest.cs" />
    <Compile Include="BindingTypeConvertersTest.cs" />
    <Compile Include="CommandBindingTests.cs" />
    <Compile Include="DependencyResolverTests.cs" />
    <Compile Include="INPCObservableForPropertyTests.cs" />
    <Compile Include="InteractionsTest.cs" />
    <Compile Include="API\APIApprovals.cs" />
    <Compile Include="ReactiveCommandTest.cs" />
    <Compile Include="RoutableViewModelMixinTests.cs" />
    <Compile Include="TestUtilsTest.cs" />
    <Compile Include="WeakEventManagerTest.cs" />
    <Compile Include="Winforms\ActivationTests.cs" />
    <Compile Include="Winforms\CommandBindingTests.cs" />
    <Compile Include="Winforms\DefaultPropertyBindingTests.cs" />
    <Compile Include="Winforms\ReactiveBindingListTests.cs" />
    <Compile Include="Winforms\RoutedViewHostTests.cs" />
    <Compile Include="Winforms\ViewModelViewHostTests.cs" />
    <Compile Include="Xaml\ActivationForViewFetcherTest.cs" />
    <Compile Include="Xaml\DependencyObjectObservableForPropertyTest.cs" />
    <Compile Include="MessageBusTest.cs" />
    <Compile Include="ObservableAsPropertyHelperTest.cs" />
    <Compile Include="ObservedChangedMixinTest.cs" />
    <Compile Include="OrderedComparerTests.cs" />
    <Compile Include="Properties\AssemblyInfo.cs" />
    <Compile Include="PropertyBindingTest.cs" />
    <Compile Include="ReactiveCollectionTest.cs" />
    <Compile Include="ReactiveNotifyPropertyChangedMixinTest.cs" />
    <Compile Include="ReactiveObjectTest.cs" />
    <Compile Include="RoutingState.cs" />
    <Compile Include="RxAppTest.cs" />
    <Compile Include="ViewLocatorTests.cs" />
    <Compile Include="Xaml\PropertyBindingTestViews.cs" />
    <Compile Include="TestLogger.cs" />
    <Compile Include="Utility.cs" />
    <Compile Include="Xaml\TestUserControl.xaml.cs">
      <DependentUpon>TestUserControl.xaml</DependentUpon>
    </Compile>
  </ItemGroup>
  <ItemGroup>
    <ProjectReference Include="..\ReactiveUI.Blend\ReactiveUI.Blend_Net45.csproj">
      <Project>{7866b5b1-5457-43a2-976a-e784eb10f2da}</Project>
      <Name>ReactiveUI.Blend_Net45</Name>
    </ProjectReference>
    <ProjectReference Include="..\ReactiveUI.Testing\ReactiveUI.Testing_Net45.csproj">
      <Project>{dd99fd0f-82f6-4c30-930e-4a1d0df01d65}</Project>
      <Name>ReactiveUI.Testing_Net45</Name>
    </ProjectReference>
    <ProjectReference Include="..\ReactiveUI.Winforms\ReactiveUI.Winforms_Net45.csproj">
      <Project>{f5ecbde5-e525-4482-b568-63217bcb0a0b}</Project>
      <Name>ReactiveUI.Winforms_Net45</Name>
    </ProjectReference>
    <ProjectReference Include="..\ReactiveUI\ReactiveUI_Net45.csproj">
      <Project>{1ce2d235-8072-4649-ba5a-cfb1af8776e0}</Project>
      <Name>ReactiveUI_Net45</Name>
    </ProjectReference>
  </ItemGroup>
  <ItemGroup>
    <Content Include="API\APIApprovals.Blend.approved.txt" />
    <Content Include="API\APIApprovals.Testing.approved.txt" />
    <Content Include="API\APIApprovals.NET45.approved.txt" />
    <Content Include="Xaml\TestInterface.cs.txt" />
  </ItemGroup>
  <ItemGroup>
    <Service Include="{82A7F48D-3B50-4B1E-B82E-3ADA8210C358}" />
  </ItemGroup>
  <ItemGroup>
    <Content Include="API\APIApprovals.Winforms.approved.txt" />
    <None Include="app.config" />
    <None Include="packages.ReactiveUI.Tests_Net45.config" />
  </ItemGroup>
  <ItemGroup>
    <Page Include="Xaml\TestUserControl.xaml">
      <SubType>Designer</SubType>
      <Generator>MSBuild:Compile</Generator>
    </Page>
  </ItemGroup>
  <Import Project="$(MSBuildBinPath)\Microsoft.CSharp.targets" />
  <Target Name="EnsureNuGetPackageBuildImports" BeforeTargets="PrepareForBuild">
    <PropertyGroup>
      <ErrorText>This project references NuGet package(s) that are missing on this computer. Use NuGet Package Restore to download them.  For more information, see http://go.microsoft.com/fwlink/?LinkID=322105. The missing file is {0}.</ErrorText>
    </PropertyGroup>
    <Error Condition="!Exists('..\packages\xunit.runner.visualstudio.2.2.0-beta1-build1144\build\net20\xunit.runner.visualstudio.props')" Text="$([System.String]::Format('$(ErrorText)', '..\packages\xunit.runner.visualstudio.2.2.0-beta1-build1144\build\net20\xunit.runner.visualstudio.props'))" />
  </Target>
  <!-- To modify your build process, add your task inside one of the targets below and uncomment it. 
       Other similar extension points exist, see Microsoft.Common.targets.
  <Target Name="BeforeBuild">
  </Target>
  <Target Name="AfterBuild">
  </Target>
  -->
</Project><|MERGE_RESOLUTION|>--- conflicted
+++ resolved
@@ -125,12 +125,8 @@
     </CodeAnalysisDependentAssemblyPaths>
   </ItemGroup>
   <ItemGroup>
-<<<<<<< HEAD
-    <Compile Include="ActivationTest.cs" />
     <Compile Include="App_Packages\PublicApiGenerator.6.0.0\ApiGenerator.cs" />
-=======
     <Compile Include="ActivationTests.cs" />
->>>>>>> 9e4c9fe0
     <Compile Include="AutoPersistHelperTest.cs" />
     <Compile Include="AwaiterTest.cs" />
     <Compile Include="BindingTypeConvertersTest.cs" />
