﻿<Project Sdk="MSBuild.Sdk.Extras">
  <PropertyGroup>
    <TargetFrameworks>netstandard2.0</TargetFrameworks>
    <TargetFrameworks Condition=" '$(OS)' == 'Windows_NT' ">$(TargetFrameworks);net461</TargetFrameworks>
    <Description>Fody Weavers for ReactiveUI.Fody.</Description>
    <IsPackable>False</IsPackable>
  </PropertyGroup>

  <ItemGroup>
<<<<<<< HEAD
    <PackageReference Include="FodyHelpers" Version="5.0.6" />
=======
    <PackageReference Include="FodyHelpers" Version="5.1.0" />
>>>>>>> 121458e7
  </ItemGroup>
</Project><|MERGE_RESOLUTION|>--- conflicted
+++ resolved
@@ -7,10 +7,6 @@
   </PropertyGroup>
 
   <ItemGroup>
-<<<<<<< HEAD
-    <PackageReference Include="FodyHelpers" Version="5.0.6" />
-=======
     <PackageReference Include="FodyHelpers" Version="5.1.0" />
->>>>>>> 121458e7
   </ItemGroup>
 </Project>