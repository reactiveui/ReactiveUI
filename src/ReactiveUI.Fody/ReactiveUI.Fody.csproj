﻿<Project Sdk="MSBuild.Sdk.Extras">
  <PropertyGroup>
    <TargetFrameworks>netstandard2.0</TargetFrameworks>
    <TargetFrameworks Condition=" '$(OS)' == 'Windows_NT' ">$(TargetFrameworks);net461</TargetFrameworks>
    <Description>Fody Weavers for ReactiveUI.Fody.</Description>
    <IsPackable>False</IsPackable>
    <LangVersion>latest</LangVersion>
  </PropertyGroup>

  <ItemGroup>
<<<<<<< HEAD
    <PackageReference Include="FodyHelpers" Version="5.1.0" />
=======
    <PackageReference Include="FodyHelpers" Version="5.1.1" />
>>>>>>> 6846fb12
  </ItemGroup>
</Project><|MERGE_RESOLUTION|>--- conflicted
+++ resolved
@@ -8,10 +8,6 @@
   </PropertyGroup>
 
   <ItemGroup>
-<<<<<<< HEAD
-    <PackageReference Include="FodyHelpers" Version="5.1.0" />
-=======
     <PackageReference Include="FodyHelpers" Version="5.1.1" />
->>>>>>> 6846fb12
   </ItemGroup>
 </Project>