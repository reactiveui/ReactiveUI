﻿<Project Sdk="MSBuild.Sdk.Extras">

  <PropertyGroup>
    <TargetFrameworks>MonoAndroid80</TargetFrameworks>
    <AssemblyName>ReactiveUI.AndroidSupport</AssemblyName>
    <RootNamespace>ReactiveUI.AndroidSupport</RootNamespace>
    <Description>ReactiveUI extensions for the Android Support Library</Description>
    <PackageId>ReactiveUI.AndroidSupport</PackageId>
  </PropertyGroup>
  
  <ItemGroup>
    <PackageReference Include="Xamarin.Android.Support.Animated.Vector.Drawable" Version="26.1.0.1" />
    <PackageReference Include="Xamarin.Android.Support.v4" Version="26.1.0.1" />
    <PackageReference Include="Xamarin.Android.Support.v7.AppCompat" Version="26.1.0.1" />
    <PackageReference Include="Xamarin.Android.Support.v7.RecyclerView" Version="26.1.0.1" />
    <PackageReference Include="Xamarin.Android.Support.Vector.Drawable" Version="26.1.0.1" />
    <PackageReference Include="System.Runtime.Serialization.Primitives" Version="4.3.0" />
<<<<<<< HEAD
    <PackageReference Include="System.Reactive" Version="4.0.0" />
    <PackageReference Include="Splat" Version="4.0.0" />
=======
    <PackageReference Include="System.Reactive" Version="3.1.1" />
    <PackageReference Include="Splat" Version="4.0.2" />
>>>>>>> 66e9bb1d
    <Reference Include="System.Runtime.Serialization" />
  </ItemGroup>
  
  <ItemGroup>
    <ProjectReference Include="..\ReactiveUI\ReactiveUI.csproj" />
  </ItemGroup>
</Project><|MERGE_RESOLUTION|>--- conflicted
+++ resolved
@@ -15,13 +15,8 @@
     <PackageReference Include="Xamarin.Android.Support.v7.RecyclerView" Version="26.1.0.1" />
     <PackageReference Include="Xamarin.Android.Support.Vector.Drawable" Version="26.1.0.1" />
     <PackageReference Include="System.Runtime.Serialization.Primitives" Version="4.3.0" />
-<<<<<<< HEAD
     <PackageReference Include="System.Reactive" Version="4.0.0" />
-    <PackageReference Include="Splat" Version="4.0.0" />
-=======
-    <PackageReference Include="System.Reactive" Version="3.1.1" />
     <PackageReference Include="Splat" Version="4.0.2" />
->>>>>>> 66e9bb1d
     <Reference Include="System.Runtime.Serialization" />
   </ItemGroup>
   
