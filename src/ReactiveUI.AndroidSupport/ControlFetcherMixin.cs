--- conflicted
+++ resolved
@@ -26,10 +26,6 @@
         /// <param name="resolveMembers">The resolve members.</param>
         public static void WireUpControls(this Fragment fragment, View inflatedView, ResolveStrategy resolveMembers = ResolveStrategy.Implicit)
         {
-<<<<<<< HEAD
-            var members = fragment.GetWireUpMembers(resolveMembers);
-
-=======
             if (fragment == null)
             {
                 throw new ArgumentNullException(nameof(fragment));
@@ -37,7 +33,6 @@
 
             var members = fragment.GetWireUpMembers(resolveMembers);
 
->>>>>>> 6846fb12
             foreach (var member in members)
             {
                 try
