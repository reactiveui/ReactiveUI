--- conflicted
+++ resolved
@@ -8,61 +8,16 @@
 - rel/*
 - preview/*
 
-<<<<<<< HEAD
-pool:
-  vmImage: vs2017-win2016
-
-steps:
-- task: DotNetCoreInstaller@0
-  displayName: Install Dot Net Core 3.0 preview
-  inputs:
-    version: '3.0.100-preview-009812'
-
-- task: BatchScript@1
-  inputs:
-    filename: "C:\\Program Files (x86)\\Microsoft Visual Studio\\2017\\Enterprise\\Common7\\Tools\\VsDevCmd.bat"
-    arguments: -no_logo
-    modifyEnvironment: true
-  displayName: Setup Environment Variables
-
-- task: DotNetCoreCLI@2  
-  inputs:
-    command: custom
-    custom: tool
-    arguments: install --tool-path . nbgv
-  displayName: Install NBGV tool
-
-- script: nbgv cloud
-  displayName: Set Version
-
-- powershell: .\build.ps1 -Target UploadTestCoverage
-  displayName: Build 
-  env:
-    CODECOV_TOKEN: $(CODECOV_TOKEN)
-    ArtifactDirectory: $(System.DefaultWorkingDirectory)\artifacts
-    
-- task: CopyFiles@2
-  inputs:
-    Contents: 'artifacts/tests/**/*'
-    TargetFolder: '$(build.artifactstagingdirectory)\Tests'
-
-- task: PublishBuildArtifacts@1
-  displayName: Publish Test Data
-  inputs:
-    pathToPublish: '$(build.artifactstagingdirectory)\Tests'
-    artifactType: container
-    artifactName: Tests
-=======
 jobs:
 - job: Windows
   pool:
     name: Default
 
   steps:
-  - task: DotNetCoreInstaller@0
-    displayName: Install Dot Net Core v2.2.1
-    inputs:
-      version: '2.2.103'
+- task: DotNetCoreInstaller@0
+  displayName: Install Dot Net Core v3.0-preview2
+  inputs:
+    version: '3.0.100-preview2'
 
   - task: BatchScript@1
     inputs:
@@ -101,9 +56,9 @@
     vmImage: 'macOS-10.13'
   steps:
   - task: DotNetCoreInstaller@0
-    displayName: Install Dot Net Core v2.2.1
+    displayName: Install Dot Net Core v3.0.100-preview2
     inputs:
-      version: '2.2.103'
+      version: '3.0.100-preview2'
 
   - bash: ./build.sh --target=RunUnitTests
     displayName: Build 
@@ -123,5 +78,4 @@
     inputs:
       testResultsFormat: 'VSTest'
       testResultsFiles: 'testresults-*.trx' 
-      searchFolder: 'artifacts\tests'
->>>>>>> df1fabe9
+      searchFolder: 'artifacts\tests'