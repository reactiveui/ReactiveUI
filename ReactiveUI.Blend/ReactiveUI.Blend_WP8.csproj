--- conflicted
+++ resolved
@@ -44,7 +44,6 @@
   <ItemGroup>
     <Reference Include="mscorlib.Extensions" />
     <Reference Include="System.Observable" />
-<<<<<<< HEAD
     <Reference Include="System.Reactive.Core, Version=2.0.20823.0, Culture=neutral, PublicKeyToken=31bf3856ad364e35, processorArchitecture=MSIL">
       <SpecificVersion>False</SpecificVersion>
       <HintPath>..\ext\WP80\System.Reactive.Core.dll</HintPath>
@@ -63,7 +62,6 @@
     </Reference>
     <Reference Include="System.Reactive.Windows.Threading, Version=2.0.20823.0, Culture=neutral, PublicKeyToken=31bf3856ad364e35, processorArchitecture=MSIL">
       <SpecificVersion>False</SpecificVersion>
-=======
     <Reference Include="System.Reactive.Core">
       <HintPath>..\ext\WP80\System.Reactive.Core.dll</HintPath>
     </Reference>
@@ -77,7 +75,6 @@
       <HintPath>..\ext\WP80\System.Reactive.PlatformServices.dll</HintPath>
     </Reference>
     <Reference Include="System.Reactive.Windows.Threading">
->>>>>>> e15d0187
       <HintPath>..\ext\WP80\System.Reactive.Windows.Threading.dll</HintPath>
     </Reference>
     <Reference Include="System.Windows" />
